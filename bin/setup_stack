#!/bin/bash -e

ROOT=$(dirname $0)/..
cd $ROOT
local=
devices=
skip_conn_check=
run_dva=

if [ "$1" == "local" ]; then
    local=local
    shift
fi

if [ "$1" == "devices" ]; then
    devices=y
    shift
fi

if [ "$1" == "skip-conn-check" ]; then
    skip_conn_check=y
    shift
fi

if [ -z "$1" ]; then
    mode=bond
else
    mode=$1
    shift
fi

source bin/stack_functions

###########################################################

bin/net_clean

echo Configuring mode $mode...

add_br corp  0x111 6683
add_br t1sw1 177 6001 7001
add_br t1sw2 178 6001 7001
add_br t2sw1 147058200627 6001 7001
add_br t2sw2 1296 6001 7001
add_br t2sw3 1297 6001 7001

upstream1=corp-eth10
upstream2=corp-eth20

add_oeth t1sw1 28 $upstream1
add_oeth t1sw2 28 $upstream2

add_link t1sw1 6 t1sw2 6

add_link t1sw1 9 t2sw1 50
add_link t1sw1 10 t2sw2 50
add_link t1sw1 11 t2sw3 50

add_link t1sw2 9 t2sw1 52
add_link t1sw2 10 t2sw2 52
add_link t1sw2 11 t2sw3 52

<<<<<<< HEAD
bondif=bond
sudo ip link del $bondif || true
echo Setting up $bondif interface for $upstream1 and $upstream2
sudo ip link add $bondif type bond mode 802.3ad
sudo ip link set $bondif up
sudo ip link set $upstream1 master $bondif
sudo ip link set $upstream2 master $bondif
=======
if [ $mode == bond ]; then
    bondif=bond
    sudo ip link del $bondif || true
    echo Setting up $bondif interface for $upstream1 and $upstream2
    sudo ip link add $bondif type bond mode 802.3ad
    sudo ip link set $bondif up
    sudo ip link set $upstream1 master $bondif
    sudo ip link set $upstream2 master $bondif
    upstream1=$bondif
    upstream2=
elif [ $mode == dva ]; then
    run_dva=dva
fi
>>>>>>> 6b17e6d9

echo Connecting corp bridge
add_iface corp 10 bond

function add_faux {
    switch=$1
    port=$2
    fnum=$3
    bin/run_faux $fnum
    docker exec -ti forch-faux-$fnum ip addr flush faux-eth0
    docker exec -ti forch-faux-$fnum ifconfig faux-eth0 192.168.1.$fnum/16
    add_iface $switch $port faux-$fnum
}

echo Connecting faux interfaces
add_faux corp 1 0
add_faux t2sw1 1 1
add_faux t2sw2 1 2
add_faux t2sw3 1 3

if [ -n "$devices" ]; then
    for fnum in {4..44}; do
        add_faux t2sw1 $fnum $fnum
    done
fi

echo Starting faucet instances...
sudo rm -rf inst/
mkdir -p inst/forch-faucet-corp
cp topo/$mode/corp_conf.yaml inst/forch-faucet-corp/faucet.yaml
docker kill forch-faucet-corp || true
sudo modprobe bonding
bin/run_faucet $local corp 6683

for index in 1; do
    controller=forch-faucet-$index
    mkdir -p inst/$controller/
    cp topo/$mode/*.yaml inst/$controller/
    docker kill $controller || true
    bin/run_faucet $local $run_dva $index $((6000 + index)) $((8000 + index))
    bin/run_faucet $local gauge $run_dva $index $((7000 + index)) $((9000 + index))
done

echo Letting system settle...
sleep 10

echo head of forch-faucet-1/faucet.log:
head inst/forch-faucet-1/faucet.log
echo

echo Starting connection warm-up for 10s...
docker exec forch-faux-0 ping -q -c 10 192.168.1.2 &
docker exec forch-faux-1 ping -q -c 10 192.168.1.3 &
docker exec forch-faux-2 ping -q -c 10 192.168.1.1 &
docker exec forch-faux-3 ping -q -c 10 192.168.1.1 &

echo Waiting for warm-ups to complete...
wait

if [ -z "$skip_conn_check" ]; then
    echo Connection sanity check...
    docker exec forch-faux-0 ping -q -c 1 192.168.1.2
    docker exec forch-faux-1 ping -q -c 1 192.168.1.3
    docker exec forch-faux-2 ping -q -c 1 192.168.1.1
    docker exec forch-faux-3 ping -q -c 1 192.168.1.1
fi

echo Done with stack setup mode $mode.<|MERGE_RESOLUTION|>--- conflicted
+++ resolved
@@ -60,7 +60,6 @@
 add_link t1sw2 10 t2sw2 52
 add_link t1sw2 11 t2sw3 52
 
-<<<<<<< HEAD
 bondif=bond
 sudo ip link del $bondif || true
 echo Setting up $bondif interface for $upstream1 and $upstream2
@@ -68,21 +67,10 @@
 sudo ip link set $bondif up
 sudo ip link set $upstream1 master $bondif
 sudo ip link set $upstream2 master $bondif
-=======
-if [ $mode == bond ]; then
-    bondif=bond
-    sudo ip link del $bondif || true
-    echo Setting up $bondif interface for $upstream1 and $upstream2
-    sudo ip link add $bondif type bond mode 802.3ad
-    sudo ip link set $bondif up
-    sudo ip link set $upstream1 master $bondif
-    sudo ip link set $upstream2 master $bondif
-    upstream1=$bondif
-    upstream2=
-elif [ $mode == dva ]; then
+
+if [ $mode == dva ]; then
     run_dva=dva
 fi
->>>>>>> 6b17e6d9
 
 echo Connecting corp bridge
 add_iface corp 10 bond
