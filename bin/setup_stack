#!/bin/bash -e

ROOT=$(dirname $0)/..
cd $ROOT
local=
devices=
skip_conn_check=

if [ "$1" == "local" ]; then
    local=local
    shift
fi

if [ "$1" == "devices" ]; then
    devices=y
    shift
fi

if [ "$1" == "skip-conn-check" ]; then
    skip_conn_check=y
    shift
fi

if [ -z "$1" ]; then
    mode=bond
else
    mode=$1
    shift
fi

source bin/stack_functions

###########################################################

bin/net_clean

echo Configuring mode $mode...

add_br corp  0x111 6683
add_br t1sw1 177 6001 7001
add_br t1sw2 178 6001 7001
add_br t2sw1 147058200627 6001 7001
add_br t2sw2 1296 6001 7001
add_br t2sw3 1297 6001 7001

upstream1=corp-eth10
upstream2=corp-eth20

add_oeth t1sw1 28 $upstream1
add_oeth t1sw2 28 $upstream2

add_link t1sw1 6 t1sw2 6

add_link t1sw1 9 t2sw1 50
add_link t1sw1 10 t2sw2 50
add_link t1sw1 11 t2sw3 50

add_link t1sw2 9 t2sw1 52
add_link t1sw2 10 t2sw2 52
add_link t1sw2 11 t2sw3 52

<<<<<<< HEAD
bondif=bond
sudo ip link del $bondif || true
echo Setting up $bondif interface for $upstream1 and $upstream2
sudo ip link add $bondif type bond mode 802.3ad
sudo ip link set $bondif up
sudo ip link set $upstream1 master $bondif
sudo ip link set $upstream2 master $bondif

if [ $mode == dva ]; then
    run_dva=dva
=======
if [ $mode == bond ]; then
    bondif=bond
    sudo ip link del $bondif || true
    echo Setting up $bondif interface for $upstream1 and $upstream2
    sudo ip link add $bondif type bond mode 802.3ad
    sudo ip link set $bondif up
    sudo ip link set $upstream1 master $bondif
    sudo ip link set $upstream2 master $bondif
    upstream1=$bondif
    upstream2=
>>>>>>> 49bdb86e
fi

echo Connecting corp bridge
add_iface corp 10 bond

function add_faux {
    switch=$1
    port=$2
    fnum=$3
    bin/run_faux $fnum
    docker exec -ti forch-faux-$fnum ip addr flush faux-eth0
    docker exec -ti forch-faux-$fnum ifconfig faux-eth0 192.168.1.$fnum/16
    add_iface $switch $port faux-$fnum
}

echo Connecting faux interfaces
add_faux corp 1 0
add_faux t2sw1 1 1
add_faux t2sw2 1 2
add_faux t2sw3 1 3

if [ -n "$devices" ]; then
    for fnum in {4..44}; do
        add_faux t2sw1 $fnum $fnum
    done
fi

echo Starting faucet instances...
sudo rm -rf inst/
mkdir -p inst/forch-faucet-corp
cp topo/$mode/corp_conf.yaml inst/forch-faucet-corp/faucet.yaml
docker kill forch-faucet-corp || true
sudo modprobe bonding
bin/run_faucet $local corp 6683

for index in 1; do
    controller=forch-faucet-$index
    mkdir -p inst/$controller/
    cp topo/$mode/*.yaml inst/$controller/
    docker kill $controller || true
    bin/run_faucet $local $index $((6000 + index)) $((8000 + index))
    bin/run_faucet $local gauge $index $((7000 + index)) $((9000 + index))
done

echo Letting system settle...
sleep 10

echo head of forch-faucet-1/faucet.log:
head inst/forch-faucet-1/faucet.log
echo

echo Starting connection warm-up for 10s...
docker exec forch-faux-0 ping -q -c 10 192.168.1.2 &
docker exec forch-faux-1 ping -q -c 10 192.168.1.3 &
docker exec forch-faux-2 ping -q -c 10 192.168.1.1 &
docker exec forch-faux-3 ping -q -c 10 192.168.1.1 &

echo Waiting for warm-ups to complete...
wait

if [ -z "$skip_conn_check" ]; then
    echo Connection sanity check...
    docker exec forch-faux-0 ping -q -c 1 192.168.1.2
    docker exec forch-faux-1 ping -q -c 1 192.168.1.3
    docker exec forch-faux-2 ping -q -c 1 192.168.1.1
    docker exec forch-faux-3 ping -q -c 1 192.168.1.1
fi

echo Done with stack setup mode $mode.<|MERGE_RESOLUTION|>--- conflicted
+++ resolved
@@ -43,11 +43,8 @@
 add_br t2sw2 1296 6001 7001
 add_br t2sw3 1297 6001 7001
 
-upstream1=corp-eth10
-upstream2=corp-eth20
-
-add_oeth t1sw1 28 $upstream1
-add_oeth t1sw2 28 $upstream2
+add_oeth t1sw1 28 corp-eth10
+add_oeth t1sw2 28 corp-eth20
 
 add_link t1sw1 6 t1sw2 6
 
@@ -59,33 +56,17 @@
 add_link t1sw2 10 t2sw2 52
 add_link t1sw2 11 t2sw3 52
 
-<<<<<<< HEAD
-bondif=bond
-sudo ip link del $bondif || true
-echo Setting up $bondif interface for $upstream1 and $upstream2
-sudo ip link add $bondif type bond mode 802.3ad
-sudo ip link set $bondif up
-sudo ip link set $upstream1 master $bondif
-sudo ip link set $upstream2 master $bondif
+sudo ip link del bond || true
+echo Setting up bond interface...
+sudo ip link add bond type bond mode 802.3ad
+sudo ip link set bond up
+sudo ip link set corp-eth10 master bond
+sudo ip link set corp-eth20 master bond
+add_iface corp 10 bond
 
 if [ $mode == dva ]; then
     run_dva=dva
-=======
-if [ $mode == bond ]; then
-    bondif=bond
-    sudo ip link del $bondif || true
-    echo Setting up $bondif interface for $upstream1 and $upstream2
-    sudo ip link add $bondif type bond mode 802.3ad
-    sudo ip link set $bondif up
-    sudo ip link set $upstream1 master $bondif
-    sudo ip link set $upstream2 master $bondif
-    upstream1=$bondif
-    upstream2=
->>>>>>> 49bdb86e
 fi
-
-echo Connecting corp bridge
-add_iface corp 10 bond
 
 function add_faux {
     switch=$1
