Source: forch
Section: python
Priority: optional
Maintainer: Faucet Maintainers <maintainers@faucet.nz>
Build-Depends: debhelper (>= 9),
               dh-python,
<<<<<<< HEAD
               python3-all (>= 3.7),
=======
               python3-all (>= 3.8),
>>>>>>> 3aa936fb
               python3-setuptools,
               python3-yaml,
               python3-prometheus-client,
               python3-requests,
               python3-psutil,
               python3-wheel,
               python3-protobuf,
               python3-watchdog,
               python3-grpcio,
               pylint,
               python3-pbr (>= 1.9),
Standards-Version: 3.9.6
<<<<<<< HEAD
X-Python3-Version: >= 3.7
=======
X-Python3-Version: >= 3.8
>>>>>>> 3aa936fb
Homepage: https://github.com/faucetsdn/forch
Vcs-Git: https://github.com/faucetsdn/forch.git
Vcs-Browser: https://github.com/faucetsdn/forch

Package: python3-forch
Architecture: all
Depends: python3-faucet (= FAUCET_VERSION),
         python3-all (>= 3.8),
         python3-grpcio,
         python3-netaddr,
         python3-networkx,
         python3-prometheus-client (>= 0.8.0), python3-prometheus-client (<< 0.8.1),
         python3-protobuf,
         python3-psutil,
         python3-requests,
         python3-watchdog,
         python3-yaml,
Description: The Faucet Orchestrator for controlling and monitoring a faucet network.

Package: forch
Architecture: all
Depends: python3-forch
Description: The Faucet Orchestrator for controlling and monitoring a faucet network.<|MERGE_RESOLUTION|>--- conflicted
+++ resolved
@@ -4,11 +4,7 @@
 Maintainer: Faucet Maintainers <maintainers@faucet.nz>
 Build-Depends: debhelper (>= 9),
                dh-python,
-<<<<<<< HEAD
-               python3-all (>= 3.7),
-=======
                python3-all (>= 3.8),
->>>>>>> 3aa936fb
                python3-setuptools,
                python3-yaml,
                python3-prometheus-client,
@@ -21,11 +17,7 @@
                pylint,
                python3-pbr (>= 1.9),
 Standards-Version: 3.9.6
-<<<<<<< HEAD
-X-Python3-Version: >= 3.7
-=======
 X-Python3-Version: >= 3.8
->>>>>>> 3aa936fb
 Homepage: https://github.com/faucetsdn/forch
 Vcs-Git: https://github.com/faucetsdn/forch.git
 Vcs-Browser: https://github.com/faucetsdn/forch
