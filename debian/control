Source: faucet
Section: python
Priority: optional
Maintainer: Faucet Maintainers <maintainers@faucet.nz>
Build-Depends: debhelper (>=9),
               dh-systemd (>= 1.5),
               dh-python,
               git,
               python3-pkg-resources,
               python3-all,
               python3-setuptools,
               python3-pbr (>=1.9),
Standards-Version: 3.9.6
Homepage: https://github.com/faucetsdn/faucet
X-Python3-Version: >= 3.4
Vcs-Git: https://github.com/faucetsdn/faucet.git
Vcs-Browser: https://github.com/faucetsdn/faucet

Package: python3-faucet
Architecture: all
Depends: python3-oslo.config (>= 1:3.9~),
         python3-datadiff (>= 2.0.0),
         python3-influxdb (>= 2.12.0),
         python3-msgpack (>= 0.4.2),
         python3-networkx (>= 1.9),
         python3-pbr (>= 1.9),
         python3-prometheus-client (< 0.4.0),
         python3-yaml (>= 3.1.1),
         python3-eventlet (>= 0.22.1), python3-eventlet (<< 0.22.2),
         python3-ryu (>= 4.27), python3-ryu (<< 4.28),
         python3-beka (>= 0.3.3), python3-beka (<< 0.3.4),
<<<<<<< HEAD
         python3-chewie (>= 0.0.8), python3-chewie (<< 0.0.9),
=======
         python3-chewie (>= 0.0.9), python3-chewie (<< 0.0.10),
>>>>>>> 6cc44b91
         python3-pytricia (>= 1.0.0),
         python3:any (>= 3.4~),
Suggests: python-faucet-doc, faucet, gauge, oslo.config,
Description: source code for faucet and gauge (Python3)
 Python3 library that contains the source code for the Faucet open source
 OpenFlow controller, see faucet and gauge packages for further information.
 .
 This package installs the library for Python 3.

Package: faucet
Architecture: all
Depends: adduser,
         python3-faucet (>= 1.7.0),
Suggests: gauge,
Description: This is a compact open source OpenFlow controller (Python 3)
 This is a compact open source OpenFlow controller, which enables network
 operators to run their networks the same way they do server clusters.
 Faucet moves network control functions
 (like routing protocols, neighbor discovery, and switching algorithms)
 to vendor independent server-based software,
 versus traditional router or switch embedded firmware,
 where those functions are easy to manage, test, and extend with modern
 systems management best practices and tools.
 .
 This package installs the library for Python 3.

Package: gauge
Architecture: all
Depends: adduser,
         python3-faucet (>= 1.7.0),
Suggests: python-faucet-doc,
          faucet,
Description: This is a component the Faucet OpenFlow controller (Python 3)
 This is a component of the Faucet OpenFlow controller,
 maintains an OpenFlow connection to switches and monitors port and flow
 state (exporting it to Prometheus or InfluxDB, or even flat text log files).
 Gauge does not ever modify the switch’s state, so that switch monitoring
 functions can be upgraded, restarted, without impacting forwarding.
 .
 This package installs the library for Python 3.

Package: faucet-all-in-one
Architecture: all
Depends: faucet (>= 1.7.0),
         gauge (>= 1.7.0),
         python3-faucet (>= 1.7.0),
         prometheus (>= 2.0.0),
         grafana,
Suggests: python-faucet-doc,
Description: Metapackage to install all the component of faucet (Python 3)
 includes python3-faucet, faucet, gauge, grafana
 and prometheus.
 .
 This package installs the library for Python 3.
<|MERGE_RESOLUTION|>--- conflicted
+++ resolved
@@ -29,11 +29,7 @@
          python3-eventlet (>= 0.22.1), python3-eventlet (<< 0.22.2),
          python3-ryu (>= 4.27), python3-ryu (<< 4.28),
          python3-beka (>= 0.3.3), python3-beka (<< 0.3.4),
-<<<<<<< HEAD
-         python3-chewie (>= 0.0.8), python3-chewie (<< 0.0.9),
-=======
          python3-chewie (>= 0.0.9), python3-chewie (<< 0.0.10),
->>>>>>> 6cc44b91
          python3-pytricia (>= 1.0.0),
          python3:any (>= 3.4~),
 Suggests: python-faucet-doc, faucet, gauge, oslo.config,
