Source: forch
Section: python
Priority: optional
Maintainer: Faucet Maintainers <maintainers@faucet.nz>
Build-Depends: debhelper (>= 9),
<<<<<<< HEAD
	       dh-python,
	       python3-all (>= 3.7), python3-all (<< 3.8),
	       python3-setuptools,
	       python3-yaml,
	       python3-prometheus-client,
	       python3-requests,
	       python3-psutil,
	       python3-wheel,
	       python3-protobuf,
	       pylint,
	       python3-pbr (>= 1.9),
=======
               dh-python,
               python3-all (>= 3.7), python3-all (<< 3.8),
               python3-setuptools,
               python3-yaml,
               python3-prometheus-client,
               python3-requests,
               python3-psutil,
               python3-wheel,
               python3-protobuf,
               python3-watchdog,
               pylint,
               python3-pbr (>= 1.9),
>>>>>>> e99600e8
Standards-Version: 3.9.6
X-Python3-Version: >= 3.7, << 3.8
Homepage: https://github.com/faucetsdn/forch
Vcs-Git: https://github.com/faucetsdn/forch.git
Vcs-Browser: https://github.com/faucetsdn/forch

Package: python3-forch
Architecture: all
Depends: python3-faucet (= FAUCET_VERSION),
         python3-all (>= 3.7), python3-all (<< 3.8),
         python3-netaddr,
         python3-networkx,
         python3-prometheus-client (>= 0.7.1), python3-prometheus-client (<< 0.7.2),
         python3-protobuf,
         python3-psutil,
         python3-requests,
         python3-watchdog,
         python3-yaml,
Description: The Faucet Orchestrator for controlling and monitoring a faucet network.

Package: forch
Architecture: all
Depends: python3-forch
Description: The Faucet Orchestrator for controlling and monitoring a faucet network.<|MERGE_RESOLUTION|>--- conflicted
+++ resolved
@@ -3,19 +3,6 @@
 Priority: optional
 Maintainer: Faucet Maintainers <maintainers@faucet.nz>
 Build-Depends: debhelper (>= 9),
-<<<<<<< HEAD
-	       dh-python,
-	       python3-all (>= 3.7), python3-all (<< 3.8),
-	       python3-setuptools,
-	       python3-yaml,
-	       python3-prometheus-client,
-	       python3-requests,
-	       python3-psutil,
-	       python3-wheel,
-	       python3-protobuf,
-	       pylint,
-	       python3-pbr (>= 1.9),
-=======
                dh-python,
                python3-all (>= 3.7), python3-all (<< 3.8),
                python3-setuptools,
@@ -28,7 +15,6 @@
                python3-watchdog,
                pylint,
                python3-pbr (>= 1.9),
->>>>>>> e99600e8
 Standards-Version: 3.9.6
 X-Python3-Version: >= 3.7, << 3.8
 Homepage: https://github.com/faucetsdn/forch
