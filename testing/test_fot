--- conflicted
+++ resolved
@@ -114,24 +114,16 @@
 docker exec forch-faux-2 ping -c 5 192.168.1.0 | fgrep "packet loss" | redact | tee -a $TEST_RESULTS
 
 # Check to make sure allocated interfaces are cleaned up properly.
-<<<<<<< HEAD
-fgrep "Configured topology with" $DAQ_BASE/cmdrun.log | tee -a $TEST_RESULTS
-=======
 fgrep "Configured topology with" $DAQ_BASE/cmdrun.log | tail -n 1 | sed 's/.*INFO/X/' | tee -a $TEST_RESULTS
 
 echo Remaining vxlan interfaces:
 docker exec forch-controller-1 ip link | fgrep vxlan | tee -a $TEST_RESULT
->>>>>>> dc7b161b
 
 faucet_lc=$(cat $INST_BASE/faucet.log | wc -l)
 forch_lc=$(cat $INST_BASE/forch.log | wc -l)
 daq_lc=$(cat $DAQ_BASE/cmdrun.log | wc -l)
 echo Log line lengths: faucet $faucet_lc forch $forch_lc daq $daq_lc
-<<<<<<< HEAD
-echo Log line lengths: $((faucet_lc < 4500)) $((forch_lc < 2000)) $((daq_lc < 1500)) | tee -a $TEST_RESULTS
-=======
 # TODO: Tighten these bounds so they effectivly catch log spamming due to (e.g.) learning loops.
 echo Log line lengths: $((faucet_lc < 8000)) $((forch_lc < 4000)) $((daq_lc < 2000)) | tee -a $TEST_RESULTS
->>>>>>> dc7b161b
 
 echo `timestamp` Done with test_fot