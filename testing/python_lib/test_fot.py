--- conflicted
+++ resolved
@@ -474,10 +474,7 @@
         self.stack_options['no-test'] = True
         self.stack_options['fot'] = True
         self.stack_options['dhcp'] = True
-<<<<<<< HEAD
-=======
         self.stack_options['devices'] = 4
->>>>>>> 52fc3620
 
     def _internal_dhcp(self, device_container):
         def dhclient_method(container=None):
