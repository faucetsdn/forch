--- conflicted
+++ resolved
@@ -27,11 +27,7 @@
         try:
             ping_count = self._ping_host_reap(process, output=True)
             # Check that at least some flow was disrupted, but not too much.
-<<<<<<< HEAD
-            self.assertTrue(10 < ping_count < 38, 'disrupted ping count %s' % ping_count)
-=======
             self.assertTrue(10 < ping_count < 39, 'disrupted ping count %s' % ping_count)
->>>>>>> 91a71b1f
         except Exception as e:
             self._run_cmd('bin/dump_logs')
             raise e
