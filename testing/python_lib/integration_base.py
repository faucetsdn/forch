--- conflicted
+++ resolved
@@ -33,7 +33,6 @@
     def tearDown(self):
         self._clean_stack()
 
-<<<<<<< HEAD
     def _run_command(self, command, strict=True):
         code, out, err = self._reap_process_command(self._run_process_command(command))
         if strict and code:
@@ -41,10 +40,6 @@
             logger.warning('stderr: \n' + err)
             raise Exception('Command execution failed: %s' % str(command))
         return code, out, err
-=======
-    def _run_command(self, command):
-        return self._reap_process_command(self._run_process_command(command))
->>>>>>> b3b16373
 
     def _run_process_command(self, command):
         command_list = command.split() if isinstance(command, str) else command
@@ -61,7 +56,6 @@
         command = [path + script] + arglist
         return self._run_command(command)
 
-<<<<<<< HEAD
     def _setup_stack(self, options=STACK_OPTIONS):
         logger.debug("STACK_OPTIONS = %s", str(options))
         stack_args = []
@@ -74,17 +68,6 @@
         stack_args.extend(['dhcp'] if options.get('dhcp') else [])
         stack_args.extend(['no-clean'] if options.get('no-clean') else [])
         mode = options.get('mode')
-=======
-    def _setup_stack(self, local=True, devices=None, switches=None, check=False, dhcp=False,
-                     clean=False, mode=None):
-        stack_args = []
-        stack_args.extend(['local'] if local else [])
-        stack_args.extend(['devices', str(devices)] if devices else [])
-        stack_args.extend(['switches', str(switches)] if devices else [])
-        stack_args.extend(['skip-conn-check'] if not check else [])
-        stack_args.extend(['dhcp'] if dhcp else [])
-        stack_args.extend(['no-clean'] if not clean else [])
->>>>>>> b3b16373
         stack_args.extend([mode] if mode else [])
 
         logger.info('setup_stack ' + ' '.join(stack_args))
@@ -94,11 +77,7 @@
             logger.info('setup_stack stderr: \n' + err)
             assert False, 'setup_stack failed'
 
-<<<<<<< HEAD
         time.sleep(options.get('setup_warmup_sec'))
-=======
-        time.sleep(15)
->>>>>>> b3b16373
 
     def _clean_stack(self):
         code, out, err = self._run_forch_script('bin/net_clean')
@@ -125,11 +104,7 @@
     def _fail_egress_link(self, alternate=False, restore=False):
         switch = 't1sw2' if alternate else 't1sw1'
         command = 'up' if restore else 'down'
-<<<<<<< HEAD
         self._run_command('sudo ip link set %s-eth28 %s' % (switch, command))
-=======
-        self._run_command('ip link set %s-eth28 %s' % (switch, command))
->>>>>>> b3b16373
 
     def _read_yaml_from_file(self, filename):
         with open(filename) as config_file:
@@ -153,7 +128,5 @@
             '/../../inst/forch-faucet-1/faucet/faucet.yaml'
 
 
-
-
 if __name__ == '__main__':
     unittest.main()