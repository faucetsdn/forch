Faucet
======

<<<<<<< HEAD
:version: 1.9.9

=======
>>>>>>> d4ff92d8
.. image:: https://travis-ci.com/faucetsdn/faucet.svg?branch=master
    :target: https://travis-ci.com/faucetsdn/faucet

.. image:: https://codecov.io/gh/faucetsdn/faucet/branch/master/graph/badge.svg
    :target: https://codecov.io/gh/faucetsdn/faucet


FAUCET is an OpenFlow controller for multi table OpenFlow 1.3 switches, that implements layer 2 switching, VLANs, ACLs, and layer 3 IPv4 and IPv6 routing, static and via BGP. It is based on Waikato University's `Valve <https://github.com/wandsdn/valve>`_ and the `Ryu OpenFlow Controller <http://osrg.github.io/ryu/>`_. FAUCET's design and background is described in `ACM Queue <https://queue.acm.org/detail.cfm?id=3015763>`_.

It supports:

- OpenFlow v1.3 (multi table) switches (including optional table features), hardware and software
- Multiple datapaths and distributed switching under a single controller
- VLANs, mixed tagged/untagged ports
- ACLs matching layer 2 and layer 3 fields
- IPv4 and IPv6 routing, static and via BGP
- Policy based forwarding to offload to external NFV applications (Eg 802.1x via hostapd, DHCP to isc DHCPD)
- Port and flow statistics via InfluxDB/Grafana
- Controller health and statistics via Prometheus
- Unit and systems tests run under Travis based on mininet and OVS

Hardware and software switch support
------------------------------------

Detailed guides for some switches are available on `readthedocs <http://docs.faucet.nz/en/latest/vendors/index.html>`_.

FAUCET has been tested against the following switches (see also SUPPORTED_HARDWARE in `faucet/valve.py <faucet/valve.py>`_):

- `Open vSwitch v2.1+ <http://www.openvswitch.org>`_
- `Lagopus Openflow Switch <https://lagopus.github.io>`_
- Allied Telesis `x510 <https://www.alliedtelesis.com/products/x510-series>`_ and `x930 <https://www.alliedtelesis.com/products/x930-series>`_ series
- `NoviFlow 1248 <http://noviflow.com/products/noviswitch>`_
- Northbound Networks - `Zodiac FX <http://northboundnetworks.com/collections/zodiac-fx>`_ and `Zodiac GX <http://northboundnetworks.com/products/zodiac-gx>`_
- Hewlett Packard Enterprise - `Aruba 5400R, 3810 and 2930F <http://www.arubanetworks.com/products/networking/switches/>`_
- Netronome produces PCIe adaptors, via OVS - `Agilio CX 2x10GbE card <https://www.netronome.com/products/agilio-cx/>`_
- Cisco Systems - `Catalyst 9000 Family Switches <http://www.cisco.com/c/en/us/products/switches/catalyst-9000.html>`_

Faucet's design principle is to be as hardware agnostic as possible and not require Table Type Patterns. This means that Faucet expects the hardware Open Flow Agent (OFA) to hide implementation details, including which tables are best for certain matches or whether there is special support for multicast - Faucet expects the OFA to leverage the right hardware transparently.

If you are a hardware vendor wanting to support FAUCET, you need to support all the matches in `faucet/faucet_pipeline.py <faucet/faucet_pipeline.py>`_ and pass all tests.

Installation
------------

Please see the `installation guide <http://docs.faucet.nz/en/latest/installation.html>`_.

Configuration
-------------

Please see the `configuration guide <http://docs.faucet.nz/en/latest/configuration.html>`_
for documentation regarding the general configuration of faucet and the
`recipe book <http://docs.faucet.nz/en/latest/recipe_book/index.html>`_
for configuration snippets for common use cases.

Development and testing
-----------------------

Please see the `developer guide <http://docs.faucet.nz/en/latest/developer_guide.html>`_.

Support
-------

We run a number of mailing lists for communication between users and developers of Faucet, as well as a low traffic mailing list for announcements of new versions:

- https://list.waikato.ac.nz/mailman/listinfo/faucet-announce
- https://list.waikato.ac.nz/mailman/listinfo/faucet-dev
- https://lists.geant.org/sympa/info/faucet-users

Faucet blog by Josh Bailey available at http://faucet-sdn.blogspot.co.nz.

To create a issue, use `GitHub Issues <https://github.com/faucetsdn/faucet/issues>`_.<|MERGE_RESOLUTION|>--- conflicted
+++ resolved
@@ -1,11 +1,6 @@
 Faucet
 ======
 
-<<<<<<< HEAD
-:version: 1.9.9
-
-=======
->>>>>>> d4ff92d8
 .. image:: https://travis-ci.com/faucetsdn/faucet.svg?branch=master
     :target: https://travis-ci.com/faucetsdn/faucet
 
