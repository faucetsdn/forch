--- conflicted
+++ resolved
@@ -153,14 +153,10 @@
     int32 service_address = 6;
 
     // DUT will return to operational state if no DeviceReport is received within this timeout.
-<<<<<<< HEAD
     int32 sequester_timeout_sec = 7;
-=======
-    int32 sequester_timeout_sec = 6;
 
     // Default value for DeviceBehavior.auto_sequestering
-    PortBehavior.AutoSequestering default_auto_sequestering = 7;
->>>>>>> ae89a777
+    PortBehavior.AutoSequestering default_auto_sequestering = 8;
   }
 }
 
