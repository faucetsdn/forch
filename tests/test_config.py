#!/usr/bin/python

# Copyright (C) 2015 Brad Cowie, Christopher Lorier and Joe Stringer.
# Copyright (C) 2015 Research and Innovation Advanced Network New Zealand Ltd.
#
# Licensed under the Apache License, Version 2.0 (the "License");
# you may not use this file except in compliance with the License.
# You may obtain a copy of the License at
#
#    http://www.apache.org/licenses/LICENSE-2.0
#
# Unless required by applicable law or agreed to in writing, software
# distributed under the License is distributed on an "AS IS" BASIS,
# WITHOUT WARRANTIES OR CONDITIONS OF ANY KIND, either express or implied.
# See the License for the specific language governing permissions and
# limitations under the License.

import sys
import os
import ipaddr

testdir = os.path.dirname(__file__)
srcdir = '../src/ryu_faucet/org/onfsdn/faucet'
sys.path.insert(0, os.path.abspath(os.path.join(testdir, srcdir)))

import unittest
from config_parser import dp_parser, watcher_parser

class DistConfigTestCase(unittest.TestCase):
    def setUp(self):
<<<<<<< HEAD
        self.dps = DP.parser('config/testconfig.yaml')

    def test_dps(self):
        # confirm that DPIDs match
        self.assertEqual(self.dps[0].dp_id, 0xcafef00d)
        self.assertEqual(self.dps[1].dp_id, 0xcafebeef)

    def test_port_numbers(self):
        for dp in self.dps:
            # check the port numbers line up
            self.assertEqual(set(dp.ports.keys()), set([1, 2, 3, 4, 5]))

    def test_ports_vlans(self):
        for dp in self.dps:
            # load ports for easy reading
            port_1 = dp.ports[1]
            port_2 = dp.ports[2]
            port_3 = dp.ports[3]
            port_4 = dp.ports[4]
            port_5 = dp.ports[5]
            # check that the ports are in the right vlans
            self.assertIn(port_1, dp.vlans[40].tagged)
            self.assertIn(port_1, dp.vlans[41].tagged)
            self.assertIn(port_2, dp.vlans[40].untagged)
            self.assertIn(port_3, dp.vlans[40].untagged)
            self.assertIn(port_3, dp.vlans[41].tagged)
            self.assertIn(port_4, dp.vlans[41].untagged)
            self.assertIn(port_5, dp.vlans[41].untagged)
            # check that the ports are not in vlans they should not be
            self.assertNotIn(port_1, dp.vlans[40].untagged)
            self.assertNotIn(port_1, dp.vlans[41].untagged)
            self.assertNotIn(port_2, dp.vlans[40].tagged)
            self.assertNotIn(port_2, dp.vlans[41].untagged)
            self.assertNotIn(port_2, dp.vlans[41].tagged)
            self.assertNotIn(port_3, dp.vlans[40].tagged)
            self.assertNotIn(port_3, dp.vlans[41].untagged)
            self.assertNotIn(port_4, dp.vlans[40].untagged)
            self.assertNotIn(port_4, dp.vlans[40].tagged)
            self.assertNotIn(port_4, dp.vlans[41].tagged)
            self.assertNotIn(port_5, dp.vlans[40].untagged)
            self.assertNotIn(port_5, dp.vlans[40].tagged)
            self.assertNotIn(port_5, dp.vlans[41].tagged)

    def test_only_one_untagged_vlan_per_port(self):
        for dp in self.dps:
=======
        self.v1_dp = dp_parser('config/testconfig.yaml', 'test_config')[0]
        self.v2_dp = dp_parser('config/testconfigv2.yaml', 'test_config')[0]
        self.v1_watchers = watcher_parser(
            'config/testgaugeconfig.conf', 'test_config')
        self.v2_watchers = watcher_parser(
            'config/testgaugeconfig.yaml', 'test_config')

    def test_dps(self):
        for dp in (self.v1_dp, self.v2_dp):
            # confirm that DPIDs match
            self.assertEqual(dp.dp_id, 0xcafef00d)

    def test_port_numbers(self):
        for dp in (self.v1_dp, self.v2_dp):
            # check the port numbers line up
            self.assertEqual(set(dp.ports.keys()), set([1, 2, 3, 4, 5, 6]))

    def test_ports_vlans(self):
        for dp in (self.v1_dp, self.v2_dp):
            # load ports for easy reading
            portcafef00d_1 = dp.ports[1]
            portcafef00d_2 = dp.ports[2]
            portcafef00d_3 = dp.ports[3]
            portcafef00d_4 = dp.ports[4]
            portcafef00d_5 = dp.ports[5]
            # check that the ports are in the right vlans
            self.assertIn(portcafef00d_1, dp.vlans[40].tagged)
            self.assertIn(portcafef00d_1, dp.vlans[41].tagged)
            self.assertIn(portcafef00d_2, dp.vlans[40].untagged)
            self.assertIn(portcafef00d_3, dp.vlans[40].untagged)
            self.assertIn(portcafef00d_3, dp.vlans[41].tagged)
            self.assertIn(portcafef00d_4, dp.vlans[41].untagged)
            self.assertIn(portcafef00d_5, dp.vlans[41].untagged)
            # check that the ports are not in vlans they should not be
            self.assertNotIn(portcafef00d_1, dp.vlans[40].untagged)
            self.assertNotIn(portcafef00d_1, dp.vlans[41].untagged)
            self.assertNotIn(portcafef00d_2, dp.vlans[40].tagged)
            self.assertNotIn(portcafef00d_2, dp.vlans[41].untagged)
            self.assertNotIn(portcafef00d_2, dp.vlans[41].tagged)
            self.assertNotIn(portcafef00d_3, dp.vlans[40].tagged)
            self.assertNotIn(portcafef00d_3, dp.vlans[41].untagged)
            self.assertNotIn(portcafef00d_4, dp.vlans[40].untagged)
            self.assertNotIn(portcafef00d_4, dp.vlans[40].tagged)
            self.assertNotIn(portcafef00d_4, dp.vlans[41].tagged)
            self.assertNotIn(portcafef00d_5, dp.vlans[40].untagged)
            self.assertNotIn(portcafef00d_5, dp.vlans[40].tagged)
            self.assertNotIn(portcafef00d_5, dp.vlans[41].tagged)
            # check get_native_vlan
            self.assertEquals(dp.get_native_vlan(1), None)
            self.assertEquals(dp.get_native_vlan(2), dp.vlans[40])
            self.assertEquals(dp.get_native_vlan(3), dp.vlans[40])
            self.assertEquals(dp.get_native_vlan(4), dp.vlans[41])
            self.assertEquals(dp.get_native_vlan(5), dp.vlans[41])
            self.assertEquals(dp.get_native_vlan(6), None)

    def test_only_one_untagged_vlan_per_port(self):
        for dp in (self.v1_dp, self.v2_dp):
>>>>>>> 080c32c6
            untaggedports = set()
            for vlan in dp.vlans.values():
                for port in vlan.untagged:
                    self.assertNotIn(port.number, untaggedports)
                    untaggedports.add(port.number)
<<<<<<< HEAD
=======

    def test_permanent_learn(self):
        for dp in (self.v1_dp, self.v2_dp):
            for port in dp.ports.itervalues():
                if port.number != 5:
                    self.assertFalse(port.permanent_learn)
                else:
                    self.assertTrue(port.permanent_learn)

    def test_max_hosts(self):
        for dp in (self.v1_dp, self.v2_dp):
            self.assertEqual(20, dp.vlans[40].max_hosts)
            self.assertEqual(None, dp.vlans[41].max_hosts)

    def test_mirror(self):
        for dp in (self.v1_dp, self.v2_dp):
            self.assertEqual(dp.mirror_from_port[1], 6)
            self.assertEqual(dp.ports[6].mirror, 1)

    def test_unicast_flood(self):
        for dp in (self.v1_dp, self.v2_dp):
            self.assertFalse(dp.vlans[40].unicast_flood)
            self.assertTrue(dp.vlans[41].unicast_flood)

    def test_routing(self):
        for dp in (self.v1_dp, self.v2_dp):
            vlan = dp.vlans[41]
            self.assertIn(
                ipaddr.IPNetwork('10.0.0.253/24'),
                vlan.controller_ips
                )
            self.assertEquals(vlan.bgp_port, 9179)
            self.assertEquals(vlan.bgp_as, 1)
            self.assertEquals(vlan.bgp_routerid, '1.1.1.1')
            self.assertEquals(vlan.bgp_neighbor_address, '127.0.0.1')
            self.assertEquals(vlan.bgp_neighbor_as, 2)
            self.assertIn(
                ipaddr.IPNetwork('10.0.1.0/24'),
                vlan.ipv4_routes
                )
            self.assertIn(
                ipaddr.IPNetwork('10.0.2.0/24'),
                vlan.ipv4_routes
                )
            self.assertIn(
                ipaddr.IPNetwork('10.0.3.0/24'),
                vlan.ipv4_routes
                )

    def test_acl(self):
        for dp in (self.v1_dp, self.v2_dp):
            self.assertIn(1, dp.acl_in)
            self.assertIn(dp.ports[1].acl_in, dp.acls)

    def test_gauge_port_stats(self):
        for watcher in self.v1_watchers:
            if watcher.type == 'port_stats':
                wv1 = watcher
        for watcher in self.v2_watchers:
            if watcher.type == 'port_stats':
                wv2 = watcher
        self.assertEqual(wv1.db_type, 'influx')
        self.assertEqual(wv2.db_type, 'influx')
        self.assertEqual(wv1.interval, 40)
        self.assertEqual(wv2.interval, 40)
        self.assertEqual(wv2.influx_db, 'faucet')
        self.assertEqual(wv2.influx_host, 'localhost')
        self.assertEqual(wv2.influx_port, 8086)
        self.assertEqual(wv2.influx_user, 'kit')
        self.assertEqual(wv2.influx_pwd, 'password')
        self.assertEqual(wv2.influx_timeout, 10)

    def test_gauge_port_state(self):
        for watcher in self.v1_watchers:
            if watcher.type == 'port_state':
                wv1 = watcher
        for watcher in self.v2_watchers:
            if watcher.type == 'port_state':
                wv2 = watcher
        self.assertEqual(wv1.db_type, 'influx')
        self.assertEqual(wv2.db_type, 'influx')
        self.assertEqual(wv2.influx_db, 'faucet')
        self.assertEqual(wv2.influx_host, 'localhost')
        self.assertEqual(wv2.influx_port, 8086)
        self.assertEqual(wv2.influx_user, 'kit')
        self.assertEqual(wv2.influx_pwd, 'password')
        self.assertEqual(wv2.influx_timeout, 10)

    def test_gauge_flow_table(self):
        for watcher in self.v1_watchers + self.v2_watchers:
            if watcher.type != 'flow_table':
                continue
            self.assertEqual(watcher.db_type, 'text')
            self.assertEqual(watcher.interval, 40)
            self.assertEqual(watcher.file, 'flow_table.JSON')
>>>>>>> 080c32c6

if __name__ == "__main__":
    unittest.main()<|MERGE_RESOLUTION|>--- conflicted
+++ resolved
@@ -28,53 +28,6 @@
 
 class DistConfigTestCase(unittest.TestCase):
     def setUp(self):
-<<<<<<< HEAD
-        self.dps = DP.parser('config/testconfig.yaml')
-
-    def test_dps(self):
-        # confirm that DPIDs match
-        self.assertEqual(self.dps[0].dp_id, 0xcafef00d)
-        self.assertEqual(self.dps[1].dp_id, 0xcafebeef)
-
-    def test_port_numbers(self):
-        for dp in self.dps:
-            # check the port numbers line up
-            self.assertEqual(set(dp.ports.keys()), set([1, 2, 3, 4, 5]))
-
-    def test_ports_vlans(self):
-        for dp in self.dps:
-            # load ports for easy reading
-            port_1 = dp.ports[1]
-            port_2 = dp.ports[2]
-            port_3 = dp.ports[3]
-            port_4 = dp.ports[4]
-            port_5 = dp.ports[5]
-            # check that the ports are in the right vlans
-            self.assertIn(port_1, dp.vlans[40].tagged)
-            self.assertIn(port_1, dp.vlans[41].tagged)
-            self.assertIn(port_2, dp.vlans[40].untagged)
-            self.assertIn(port_3, dp.vlans[40].untagged)
-            self.assertIn(port_3, dp.vlans[41].tagged)
-            self.assertIn(port_4, dp.vlans[41].untagged)
-            self.assertIn(port_5, dp.vlans[41].untagged)
-            # check that the ports are not in vlans they should not be
-            self.assertNotIn(port_1, dp.vlans[40].untagged)
-            self.assertNotIn(port_1, dp.vlans[41].untagged)
-            self.assertNotIn(port_2, dp.vlans[40].tagged)
-            self.assertNotIn(port_2, dp.vlans[41].untagged)
-            self.assertNotIn(port_2, dp.vlans[41].tagged)
-            self.assertNotIn(port_3, dp.vlans[40].tagged)
-            self.assertNotIn(port_3, dp.vlans[41].untagged)
-            self.assertNotIn(port_4, dp.vlans[40].untagged)
-            self.assertNotIn(port_4, dp.vlans[40].tagged)
-            self.assertNotIn(port_4, dp.vlans[41].tagged)
-            self.assertNotIn(port_5, dp.vlans[40].untagged)
-            self.assertNotIn(port_5, dp.vlans[40].tagged)
-            self.assertNotIn(port_5, dp.vlans[41].tagged)
-
-    def test_only_one_untagged_vlan_per_port(self):
-        for dp in self.dps:
-=======
         self.v1_dp = dp_parser('config/testconfig.yaml', 'test_config')[0]
         self.v2_dp = dp_parser('config/testconfigv2.yaml', 'test_config')[0]
         self.v1_watchers = watcher_parser(
@@ -132,14 +85,11 @@
 
     def test_only_one_untagged_vlan_per_port(self):
         for dp in (self.v1_dp, self.v2_dp):
->>>>>>> 080c32c6
             untaggedports = set()
             for vlan in dp.vlans.values():
                 for port in vlan.untagged:
                     self.assertNotIn(port.number, untaggedports)
                     untaggedports.add(port.number)
-<<<<<<< HEAD
-=======
 
     def test_permanent_learn(self):
         for dp in (self.v1_dp, self.v2_dp):
@@ -235,7 +185,6 @@
             self.assertEqual(watcher.db_type, 'text')
             self.assertEqual(watcher.interval, 40)
             self.assertEqual(watcher.file, 'flow_table.JSON')
->>>>>>> 080c32c6
 
 if __name__ == "__main__":
     unittest.main()