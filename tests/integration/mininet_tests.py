--- conflicted
+++ resolved
@@ -7466,20 +7466,13 @@
             self.wait_for_all_lacp_up()
 
     def test_untagged(self):
-<<<<<<< HEAD
-        """All untagged hosts in stack topology can reach each other."""
-=======
         """All untagged hosts in stack topology can reach each other, LAG_CHANGE event emitted."""
->>>>>>> 50c78a4a
         self._enable_event_log()
         for _ in range(3):
             self.wait_for_all_lacp_up()
             self.verify_stack_hosts()
             self.flap_all_switch_ports()
-<<<<<<< HEAD
-=======
         # Check for presence of LAG_CHANGE event in event socket log
->>>>>>> 50c78a4a
         self.wait_until_matching_lines_from_file(r'.+LAG_CHANGE.+', self.event_log)
 
     def test_dyn_fail(self):
@@ -7678,11 +7671,7 @@
         self.start_net()
 
     def test_untagged(self):
-<<<<<<< HEAD
-        """Stack loop prevention works and hosts can ping each other."""
-=======
         """Stack loop prevention works and hosts can ping each other, STACK_TOPO_CHANGE event emitted."""
->>>>>>> 50c78a4a
         self._enable_event_log()
         self.verify_stack_up()
         self.verify_stack_has_no_loop()
@@ -7697,10 +7686,7 @@
                 self.one_stack_port_down(dpid, dp_name, port)
                 self.retry_net_ping()
                 self.one_stack_port_up(dpid, dp_name, port)
-<<<<<<< HEAD
-=======
         # Check for presence of STACK_TOPO_CHANGE event in event socket log
->>>>>>> 50c78a4a
         self.wait_until_matching_lines_from_file(r'.+STACK_TOPO_CHANGE.+', self.event_log)
 
 
