--- conflicted
+++ resolved
@@ -1189,22 +1189,16 @@
 """
         self.check_config_success(config, cp.dp_parser)
 
-<<<<<<< HEAD
     def test_multiple_tunnel_acls_mirror_no_stack(self):
         """
         Test config success with same tunnel ACL multiply applied to mirror
         without stacking.
         """
-=======
-    def test_multiple_tunnel_acls(self):
-        """Test config success with same tunnel ACL multiply applied."""
->>>>>>> 64ebec16
         config = """
 acls:
     tunnel-acl:
         - rule:
             actions:
-<<<<<<< HEAD
                 mirror: 3
                 allow: 1
                 output:
@@ -1215,7 +1209,26 @@
 dps:
     sw1:
         dp_id: 0x1
-=======
+        interfaces:
+            1:
+                native_vlan: vlan100
+                acls_in: [tunnel-acl]
+            2:
+                native_vlan: vlan100
+                acls_in: [tunnel-acl]
+            3:
+                description: mirror
+                output_only: true
+"""
+        self.check_config_success(config, cp.dp_parser)
+
+    def test_multiple_tunnel_acls(self):
+        """Test config success with same tunnel ACL multiply applied."""
+        config = """
+acls:
+    tunnel-acl:
+        - rule:
+            actions:
                 output:
                     tunnel: {type: 'vlan', tunnel_id: tunnelvlan, dp: sw2, port: 2}
 vlans:
@@ -1229,7 +1242,6 @@
         dp_id: 0x1
         stack:
             priority: 1
->>>>>>> 64ebec16
         interfaces:
             1:
                 native_vlan: vlan100
@@ -1238,10 +1250,6 @@
                 native_vlan: vlan100
                 acls_in: [tunnel-acl]
             3:
-<<<<<<< HEAD
-                description: mirror
-                output_only: true
-=======
                 stack:
                     dp: sw2
                     port: 1
@@ -1254,7 +1262,6 @@
                     port: 3
             2:
                 native_vlan: vlan100
->>>>>>> 64ebec16
 """
         self.check_config_success(config, cp.dp_parser)
 
