testing/test_access
%%% initial
Starting access-initial test...
%%% minimal-learning
Starting access-minimal-learning test...
9a:02:57:1e:8f:01
%%% vlan-assigned
Radius results 0 1
Starting access-vlan-assigned test...
9a:02:57:1e:8f:01
9a:02:57:1e:8f:02
9a:02:57:1e:8f:03
Starting dva-vlan-assigned tests
@sys_config dva-vlan-assigned
1
"role_green"
300
"role_yellow"
@dataplane_state dva-vlan-assigned
"broken"
"healthy"
"unknown"
null
"broken"
@switch_state dva-vlan-assigned
200
"static"
"allow DHCP"
<<<<<<< HEAD
"dynamic"
0
=======
"static"
>>>>>>> 1aed0f79
300
"dynamic"
"deny ICMP"
0
@list_hosts dva-vlan-assigned
200
"static"
"allow ICMP"
300
"dynamic"
"Authorized"
"BOS"
"yellow"
0<|MERGE_RESOLUTION|>--- conflicted
+++ resolved
@@ -26,12 +26,7 @@
 200
 "static"
 "allow DHCP"
-<<<<<<< HEAD
 "dynamic"
-0
-=======
-"static"
->>>>>>> 1aed0f79
 300
 "dynamic"
 "deny ICMP"
