# DAQ FOT configuration.

<<<<<<< HEAD
include: ../daq/config/system/default.yaml
=======
include: daq_system_default.yaml
>>>>>>> ffcb5b6c

switch_setup:
  data_intf: data0
  lo_port: 3984
  model: EXT_STACK

run_trigger:
  vlan_start: 272
  vlan_end: 276
  egress_vlan: 171

device_reporting:
  server_port: 50051

<<<<<<< HEAD
external_subnets:
  - subnet: 192.168.1.0/24
=======
external_subnets: 
  - subnet: 192.168.1.0/24

#
>>>>>>> ffcb5b6c
<|MERGE_RESOLUTION|>--- conflicted
+++ resolved
@@ -1,10 +1,6 @@
 # DAQ FOT configuration.
 
-<<<<<<< HEAD
-include: ../daq/config/system/default.yaml
-=======
 include: daq_system_default.yaml
->>>>>>> ffcb5b6c
 
 switch_setup:
   data_intf: data0
@@ -19,12 +15,5 @@
 device_reporting:
   server_port: 50051
 
-<<<<<<< HEAD
 external_subnets:
-  - subnet: 192.168.1.0/24
-=======
-external_subnets: 
-  - subnet: 192.168.1.0/24
-
-#
->>>>>>> ffcb5b6c
+  - subnet: 192.168.1.0/24