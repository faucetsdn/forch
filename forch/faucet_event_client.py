--- conflicted
+++ resolved
@@ -157,11 +157,7 @@
                 self._port_timers[state_key].cancel()
                 if active:
                     # Port down events are ignored upon port up while there is a set timer.
-<<<<<<< HEAD
-                    self._logger.info('Ignoring spurious port down event for %s: %s',
-=======
                     self._logger.info('Ignoring spurious port down event for %s:%s',
->>>>>>> a0dc6f8c
                                       event['dp_name'], port)
 
             if active:
