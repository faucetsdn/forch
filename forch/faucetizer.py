--- conflicted
+++ resolved
@@ -117,13 +117,8 @@
                 if removed:
                     removed_behavior = removed[DEVICE_BEHAVIOR]
                     self._logger.info(
-<<<<<<< HEAD
-                        'Removed %s behavior: %s',
-                        device_type, eth_src)
-=======
                         'Removed %s behavior: %s, %s, %s',
                         device_type, eth_src, removed_behavior.segment, removed_behavior.role)
->>>>>>> 8ebbf6ef
 
             self.flush_behavioral_config()
 
