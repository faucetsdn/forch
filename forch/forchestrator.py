--- conflicted
+++ resolved
@@ -311,14 +311,11 @@
         """Start forchestrator components"""
         if self._faucetize_scheduler:
             self._faucetize_scheduler.start()
-<<<<<<< HEAD
         if self._faucet_config_file_watcher:
             self._faucet_config_file_watcher.start()
-=======
         if self._forch_metrics:
             self._forch_metrics.start()
             self._forch_metrics.update_var('forch_version', {'version': __version__})
->>>>>>> d3016090
 
     def stop(self):
         """Stop forchestrator components"""
@@ -326,13 +323,10 @@
             self._faucetize_scheduler.stop()
         if self._authenticator:
             self._authenticator.stop()
-<<<<<<< HEAD
         if self._faucet_config_file_watcher:
             self._faucet_config_file_watcher.stop()
-=======
         if self._forch_metrics:
             self._forch_metrics.stop()
->>>>>>> d3016090
 
     def _process_faucet_event(self):
         try:
