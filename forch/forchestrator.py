--- conflicted
+++ resolved
@@ -23,16 +23,11 @@
 from forch.local_state_collector import LocalStateCollector
 from forch.varz_state_collector import VarzStateCollector
 
-<<<<<<< HEAD
-from forch.utils import dict_proto, yaml_proto
-=======
-from forch.utils import configure_logging, yaml_proto
->>>>>>> 0f8584d8
+from forch.utils import yaml_proto
 
 from forch.__version__ import __version__
 
 from forch.proto.devices_state_pb2 import DevicesState, DeviceBehavior
-from forch.proto.forch_configuration_pb2 import ForchConfig
 from forch.proto.shared_constants_pb2 import State
 from forch.proto.system_state_pb2 import SystemState
 
@@ -44,9 +39,6 @@
 _DEFAULT_PORT = 9019
 _PROMETHEUS_HOST = '127.0.0.1'
 
-
-# TODO use protobuf after entire forch config is converted
-# TODO clean up places where individual forch config sections are converted by dict_proto
 
 class Forchestrator:
     """Main class encompassing faucet orchestrator components for dynamically
@@ -593,85 +585,4 @@
             }
             return self._augment_state_reply(reply, path)
         except Exception as e:
-<<<<<<< HEAD
-            return f"Cannot read faucet config: {e}"
-=======
-            return f"Cannot read faucet config: {e}"
-
-
-def load_config():
-    """Load configuration from the configuration file"""
-    config_root = os.getenv('FORCH_CONFIG_DIR', '.')
-    config_path = os.path.join(config_root, _FORCH_CONFIG_DEFAULT)
-    LOGGER.info('Reading config file %s', os.path.abspath(config_path))
-    try:
-        return yaml_proto(config_path, ForchConfig)
-    except Exception as e:
-        LOGGER.error('Cannot load config: %s', e)
-        return None
-
-
-def show_error(error, path, params):
-    """Display errors"""
-    return f"Cannot initialize forch: {str(error)}"
-
-
-def main():
-    """main function to start forch"""
-    configure_logging()
-
-    config = load_config()
-    if not config:
-        LOGGER.error('Invalid config, exiting.')
-        sys.exit(1)
-
-    forchestrator = Forchestrator(config)
-    http_server = forch.http_server.HttpServer(config.http, forchestrator.get_local_port())
-
-    try:
-        forchestrator.initialize()
-        http_server.map_request('system_state', forchestrator.get_system_state)
-        http_server.map_request('dataplane_state', forchestrator.get_dataplane_state)
-        http_server.map_request('switch_state', forchestrator.get_switch_state)
-        http_server.map_request('cpn_state', forchestrator.get_cpn_state)
-        http_server.map_request('process_state', forchestrator.get_process_state)
-        http_server.map_request('host_path', forchestrator.get_host_path)
-        http_server.map_request('list_hosts', forchestrator.get_list_hosts)
-        http_server.map_request('sys_config', forchestrator.get_sys_config)
-        http_server.map_request('', http_server.static_file(''))
-    except Exception as e:
-        LOGGER.error("Cannot initialize forch: %s", e, exc_info=True)
-        http_server.map_request('', functools.partial(show_error, e))
-    finally:
-        http_server.start_server()
-
-    if forchestrator.initialized():
-        forchestrator.main_loop()
-    else:
-        try:
-            http_server.join_thread()
-        except KeyboardInterrupt:
-            LOGGER.info('Keyboard interrupt. Exiting.')
-
-    LOGGER.warning('Exiting program')
-    http_server.stop_server()
-    forchestrator.stop()
-
-
-def parse_args(raw_args):
-    """Parse command line arguments"""
-    parser = argparse.ArgumentParser(prog='forch', description='Process some integers.')
-    parser.add_argument('-V', '--version', action='store_true', help='print version and exit')
-    parsed = parser.parse_args(raw_args)
-    return parsed
-
-
-if __name__ == '__main__':
-    ARGS = parse_args(sys.argv[1:])
-
-    if ARGS.version:
-        print(f'Forch version {__version__}')
-        sys.exit()
-
-    main()
->>>>>>> 0f8584d8
+            return f"Cannot read faucet config: {e}"