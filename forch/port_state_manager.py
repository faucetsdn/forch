--- conflicted
+++ resolved
@@ -113,16 +113,9 @@
         self._static_port_behaviors = {}
         self._static_device_behaviors = {}
         self._dynamic_device_behaviors = {}
-<<<<<<< HEAD
         self._device_state_manager = device_state_manager
         self._varz_updater = varz_updater
-=======
         self._placement_to_mac = {}
-        self._process_device_placement = process_device_placement
-        self._process_device_behavior = process_device_behavior
-        self._get_vlan_from_segment = get_vlan_from_segment
-        self._device_state_varz_callback = update_device_state_varz
->>>>>>> c4b0118c
         self._testing_segment = testing_segment
         self._lock = threading.RLock()
         self._logger = get_logger('portmgr')
@@ -169,19 +162,8 @@
 
             return True, None
 
-<<<<<<< HEAD
-        # if device vlan is expired
-        static_behavior = self._static_device_behaviors.get(mac)
-        dynamic_behavior = self._dynamic_device_behaviors.get(mac)
-        device_behavior = static_behavior or dynamic_behavior
-        if device_behavior:
-            port_vlan = self._get_vlan_from_segment(device_behavior.segment)
-        else:
-            port_vlan = None
-=======
         # if device port is down
         eth_src = self._placement_to_mac.pop((device_placement.switch, device_placement.port), None)
->>>>>>> c4b0118c
 
         # Dont propagate removal of placement if not in cache
         if not eth_src:
