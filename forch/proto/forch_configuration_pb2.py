# Generated by the protocol buffer compiler.  DO NOT EDIT!
# source: forch/proto/forch_configuration.proto

import sys
_b=sys.version_info[0]<3 and (lambda x:x) or (lambda x:x.encode('latin1'))
from google.protobuf import descriptor as _descriptor
from google.protobuf import message as _message
from google.protobuf import reflection as _reflection
from google.protobuf import symbol_database as _symbol_database
from google.protobuf import descriptor_pb2
# @@protoc_insertion_point(imports)

_sym_db = _symbol_database.Default()




DESCRIPTOR = _descriptor.FileDescriptor(
  name='forch/proto/forch_configuration.proto',
  package='',
  syntax='proto3',
<<<<<<< HEAD
  serialized_options=None,
  serialized_pb=_b('\n%forch/proto/forch_configuration.proto\"\xbb\x01\n\x0b\x46orchConfig\x12\x19\n\x04site\x18\x01 \x01(\x0b\x32\x0b.SiteConfig\x12+\n\rorchestration\x18\x02 \x01(\x0b\x32\x14.OrchestrationConfig\x12\x1f\n\x07process\x18\x03 \x01(\x0b\x32\x0e.ProcessConfig\x12\x19\n\x04http\x18\x04 \x01(\x0b\x32\x0b.HttpConfig\x12(\n\x0c\x65vent_client\x18\x05 \x01(\x0b\x32\x12.EventClientConfig\"\xc3\x01\n\nSiteConfig\x12\x0c\n\x04name\x18\x01 \x01(\t\x12\x31\n\x0b\x63ontrollers\x18\x02 \x03(\x0b\x32\x1c.SiteConfig.ControllersEntry\x1aJ\n\x10\x43ontrollersEntry\x12\x0b\n\x03key\x18\x01 \x01(\t\x12%\n\x05value\x18\x02 \x01(\x0b\x32\x16.SiteConfig.Controller:\x02\x38\x01\x1a(\n\nController\x12\x0c\n\x04\x66qdn\x18\x01 \x01(\t\x12\x0c\n\x04port\x18\x02 \x01(\x05\"\x98\x04\n\x13OrchestrationConfig\x12\x1e\n\x16structural_config_file\x18\x01 \x01(\t\x12\x1e\n\x16\x62\x65havioral_config_file\x18\x02 \x01(\t\x12\x1f\n\x17static_device_placement\x18\x03 \x01(\t\x12\x1e\n\x16static_device_behavior\x18\x04 \x01(\t\x12\x1b\n\x13segments_vlans_file\x18\x05 \x01(\t\x12\x1e\n\x16\x66\x61ucetize_interval_sec\x18\x06 \x01(\x05\x12\x34\n\x0b\x61uth_config\x18\x07 \x01(\x0b\x32\x1f.OrchestrationConfig.AuthConfig\x1a\xc6\x01\n\nAuthConfig\x12\x34\n\x0bradius_info\x18\x01 \x01(\x0b\x32\x1f.OrchestrationConfig.RaidusInfo\x12\x15\n\rheartbeat_sec\x18\x02 \x01(\x05\x12\x1a\n\x12max_radius_backoff\x18\x03 \x01(\x05\x12\x19\n\x11query_timeout_sec\x18\x04 \x01(\x05\x12\x1a\n\x12reject_timeout_sec\x18\x05 \x01(\x05\x12\x18\n\x10\x61uth_timeout_sec\x18\x06 \x01(\x05\x1a\x44\n\nRaidusInfo\x12\x11\n\tserver_ip\x18\x01 \x01(\t\x12\x13\n\x0bserver_port\x18\x02 \x01(\x05\x12\x0e\n\x06secret\x18\x03 \x01(\t\"\x8b\x03\n\rProcessConfig\x12\x19\n\x11scan_interval_sec\x18\x01 \x01(\x05\x12\x12\n\ncheck_vrrp\x18\x02 \x01(\x08\x12\x30\n\tprocesses\x18\x03 \x03(\x0b\x32\x1d.ProcessConfig.ProcessesEntry\x12\x34\n\x0b\x63onnections\x18\x04 \x03(\x0b\x32\x1f.ProcessConfig.ConnectionsEntry\x1aH\n\x0eProcessesEntry\x12\x0b\n\x03key\x18\x01 \x01(\t\x12%\n\x05value\x18\x02 \x01(\x0b\x32\x16.ProcessConfig.Process:\x02\x38\x01\x1aM\n\x10\x43onnectionsEntry\x12\x0b\n\x03key\x18\x01 \x01(\x05\x12(\n\x05value\x18\x02 \x01(\x0b\x32\x19.ProcessConfig.Connection:\x02\x38\x01\x1a\'\n\x07Process\x12\r\n\x05regex\x18\x01 \x01(\t\x12\r\n\x05\x63ount\x18\x02 \x01(\x05\x1a!\n\nConnection\x12\x13\n\x0b\x64\x65scription\x18\x01 \x01(\t\"\x1f\n\nHttpConfig\x12\x11\n\thttp_root\x18\x01 \x01(\t\".\n\x11\x45ventClientConfig\x12\x19\n\x11port_debounce_sec\x18\x01 \x01(\x05\x62\x06proto3')
=======
  serialized_pb=_b('\n%forch/proto/forch_configuration.proto\"v\n\x0b\x46orchConfig\x12\x19\n\x04site\x18\x01 \x01(\x0b\x32\x0b.SiteConfig\x12+\n\rorchestration\x18\x02 \x01(\x0b\x32\x14.OrchestrationConfig\x12\x1f\n\x07process\x18\x03 \x01(\x0b\x32\x0e.ProcessConfig\"\xc3\x01\n\nSiteConfig\x12\x0c\n\x04name\x18\x01 \x01(\t\x12\x31\n\x0b\x63ontrollers\x18\x02 \x03(\x0b\x32\x1c.SiteConfig.ControllersEntry\x1aJ\n\x10\x43ontrollersEntry\x12\x0b\n\x03key\x18\x01 \x01(\t\x12%\n\x05value\x18\x02 \x01(\x0b\x32\x16.SiteConfig.Controller:\x02\x38\x01\x1a(\n\nController\x12\x0c\n\x04\x66qdn\x18\x01 \x01(\t\x12\x0c\n\x04port\x18\x02 \x01(\x05\"\xa6\x04\n\x13OrchestrationConfig\x12\x1e\n\x16structural_config_file\x18\x01 \x01(\t\x12\x1e\n\x16\x62\x65havioral_config_file\x18\x02 \x01(\t\x12\x1f\n\x17static_device_placement\x18\x03 \x01(\t\x12\x1e\n\x16static_device_behavior\x18\x04 \x01(\t\x12\x1b\n\x13segments_vlans_file\x18\x05 \x01(\t\x12\x1e\n\x16\x66\x61ucetize_interval_sec\x18\x06 \x01(\x05\x12\x34\n\x0b\x61uth_config\x18\x07 \x01(\x0b\x32\x1f.OrchestrationConfig.AuthConfig\x1a\xc6\x01\n\nAuthConfig\x12\x34\n\x0bradius_info\x18\x01 \x01(\x0b\x32\x1f.OrchestrationConfig.RadiusInfo\x12\x15\n\rheartbeat_sec\x18\x02 \x01(\x05\x12\x1a\n\x12max_radius_backoff\x18\x03 \x01(\x05\x12\x19\n\x11query_timeout_sec\x18\x04 \x01(\x05\x12\x1a\n\x12reject_timeout_sec\x18\x05 \x01(\x05\x12\x18\n\x10\x61uth_timeout_sec\x18\x06 \x01(\x05\x1aR\n\nRadiusInfo\x12\x11\n\tserver_ip\x18\x01 \x01(\t\x12\x13\n\x0bserver_port\x18\x02 \x01(\x05\x12\x1c\n\x14radius_secret_helper\x18\x03 \x01(\t\"\x8b\x03\n\rProcessConfig\x12\x19\n\x11scan_interval_sec\x18\x01 \x01(\x05\x12\x12\n\ncheck_vrrp\x18\x02 \x01(\x08\x12\x30\n\tprocesses\x18\x03 \x03(\x0b\x32\x1d.ProcessConfig.ProcessesEntry\x12\x34\n\x0b\x63onnections\x18\x04 \x03(\x0b\x32\x1f.ProcessConfig.ConnectionsEntry\x1aH\n\x0eProcessesEntry\x12\x0b\n\x03key\x18\x01 \x01(\t\x12%\n\x05value\x18\x02 \x01(\x0b\x32\x16.ProcessConfig.Process:\x02\x38\x01\x1aM\n\x10\x43onnectionsEntry\x12\x0b\n\x03key\x18\x01 \x01(\x05\x12(\n\x05value\x18\x02 \x01(\x0b\x32\x19.ProcessConfig.Connection:\x02\x38\x01\x1a\'\n\x07Process\x12\r\n\x05regex\x18\x01 \x01(\t\x12\r\n\x05\x63ount\x18\x02 \x01(\x05\x1a!\n\nConnection\x12\x13\n\x0b\x64\x65scription\x18\x01 \x01(\tb\x06proto3')
>>>>>>> b61a7873
)
_sym_db.RegisterFileDescriptor(DESCRIPTOR)




_FORCHCONFIG = _descriptor.Descriptor(
  name='ForchConfig',
  full_name='ForchConfig',
  filename=None,
  file=DESCRIPTOR,
  containing_type=None,
  fields=[
    _descriptor.FieldDescriptor(
      name='site', full_name='ForchConfig.site', index=0,
      number=1, type=11, cpp_type=10, label=1,
      has_default_value=False, default_value=None,
      message_type=None, enum_type=None, containing_type=None,
      is_extension=False, extension_scope=None,
      options=None),
    _descriptor.FieldDescriptor(
      name='orchestration', full_name='ForchConfig.orchestration', index=1,
      number=2, type=11, cpp_type=10, label=1,
      has_default_value=False, default_value=None,
      message_type=None, enum_type=None, containing_type=None,
      is_extension=False, extension_scope=None,
      options=None),
    _descriptor.FieldDescriptor(
      name='process', full_name='ForchConfig.process', index=2,
      number=3, type=11, cpp_type=10, label=1,
      has_default_value=False, default_value=None,
      message_type=None, enum_type=None, containing_type=None,
      is_extension=False, extension_scope=None,
<<<<<<< HEAD
      serialized_options=None, file=DESCRIPTOR),
    _descriptor.FieldDescriptor(
      name='http', full_name='ForchConfig.http', index=3,
      number=4, type=11, cpp_type=10, label=1,
      has_default_value=False, default_value=None,
      message_type=None, enum_type=None, containing_type=None,
      is_extension=False, extension_scope=None,
      serialized_options=None, file=DESCRIPTOR),
    _descriptor.FieldDescriptor(
      name='event_client', full_name='ForchConfig.event_client', index=4,
      number=5, type=11, cpp_type=10, label=1,
      has_default_value=False, default_value=None,
      message_type=None, enum_type=None, containing_type=None,
      is_extension=False, extension_scope=None,
      serialized_options=None, file=DESCRIPTOR),
=======
      options=None),
>>>>>>> b61a7873
  ],
  extensions=[
  ],
  nested_types=[],
  enum_types=[
  ],
  options=None,
  is_extendable=False,
  syntax='proto3',
  extension_ranges=[],
  oneofs=[
  ],
  serialized_start=42,
  serialized_end=229,
)


_SITECONFIG_CONTROLLERSENTRY = _descriptor.Descriptor(
  name='ControllersEntry',
  full_name='SiteConfig.ControllersEntry',
  filename=None,
  file=DESCRIPTOR,
  containing_type=None,
  fields=[
    _descriptor.FieldDescriptor(
      name='key', full_name='SiteConfig.ControllersEntry.key', index=0,
      number=1, type=9, cpp_type=9, label=1,
      has_default_value=False, default_value=_b("").decode('utf-8'),
      message_type=None, enum_type=None, containing_type=None,
      is_extension=False, extension_scope=None,
      options=None),
    _descriptor.FieldDescriptor(
      name='value', full_name='SiteConfig.ControllersEntry.value', index=1,
      number=2, type=11, cpp_type=10, label=1,
      has_default_value=False, default_value=None,
      message_type=None, enum_type=None, containing_type=None,
      is_extension=False, extension_scope=None,
      options=None),
  ],
  extensions=[
  ],
  nested_types=[],
  enum_types=[
  ],
  options=_descriptor._ParseOptions(descriptor_pb2.MessageOptions(), _b('8\001')),
  is_extendable=False,
  syntax='proto3',
  extension_ranges=[],
  oneofs=[
  ],
  serialized_start=311,
  serialized_end=385,
)

_SITECONFIG_CONTROLLER = _descriptor.Descriptor(
  name='Controller',
  full_name='SiteConfig.Controller',
  filename=None,
  file=DESCRIPTOR,
  containing_type=None,
  fields=[
    _descriptor.FieldDescriptor(
      name='fqdn', full_name='SiteConfig.Controller.fqdn', index=0,
      number=1, type=9, cpp_type=9, label=1,
      has_default_value=False, default_value=_b("").decode('utf-8'),
      message_type=None, enum_type=None, containing_type=None,
      is_extension=False, extension_scope=None,
      options=None),
    _descriptor.FieldDescriptor(
      name='port', full_name='SiteConfig.Controller.port', index=1,
      number=2, type=5, cpp_type=1, label=1,
      has_default_value=False, default_value=0,
      message_type=None, enum_type=None, containing_type=None,
      is_extension=False, extension_scope=None,
      options=None),
  ],
  extensions=[
  ],
  nested_types=[],
  enum_types=[
  ],
  options=None,
  is_extendable=False,
  syntax='proto3',
  extension_ranges=[],
  oneofs=[
  ],
  serialized_start=387,
  serialized_end=427,
)

_SITECONFIG = _descriptor.Descriptor(
  name='SiteConfig',
  full_name='SiteConfig',
  filename=None,
  file=DESCRIPTOR,
  containing_type=None,
  fields=[
    _descriptor.FieldDescriptor(
      name='name', full_name='SiteConfig.name', index=0,
      number=1, type=9, cpp_type=9, label=1,
      has_default_value=False, default_value=_b("").decode('utf-8'),
      message_type=None, enum_type=None, containing_type=None,
      is_extension=False, extension_scope=None,
      options=None),
    _descriptor.FieldDescriptor(
      name='controllers', full_name='SiteConfig.controllers', index=1,
      number=2, type=11, cpp_type=10, label=3,
      has_default_value=False, default_value=[],
      message_type=None, enum_type=None, containing_type=None,
      is_extension=False, extension_scope=None,
      options=None),
  ],
  extensions=[
  ],
  nested_types=[_SITECONFIG_CONTROLLERSENTRY, _SITECONFIG_CONTROLLER, ],
  enum_types=[
  ],
  options=None,
  is_extendable=False,
  syntax='proto3',
  extension_ranges=[],
  oneofs=[
  ],
  serialized_start=232,
  serialized_end=427,
)


_ORCHESTRATIONCONFIG_AUTHCONFIG = _descriptor.Descriptor(
  name='AuthConfig',
  full_name='OrchestrationConfig.AuthConfig',
  filename=None,
  file=DESCRIPTOR,
  containing_type=None,
  fields=[
    _descriptor.FieldDescriptor(
      name='radius_info', full_name='OrchestrationConfig.AuthConfig.radius_info', index=0,
      number=1, type=11, cpp_type=10, label=1,
      has_default_value=False, default_value=None,
      message_type=None, enum_type=None, containing_type=None,
      is_extension=False, extension_scope=None,
      options=None),
    _descriptor.FieldDescriptor(
      name='heartbeat_sec', full_name='OrchestrationConfig.AuthConfig.heartbeat_sec', index=1,
      number=2, type=5, cpp_type=1, label=1,
      has_default_value=False, default_value=0,
      message_type=None, enum_type=None, containing_type=None,
      is_extension=False, extension_scope=None,
      options=None),
    _descriptor.FieldDescriptor(
      name='max_radius_backoff', full_name='OrchestrationConfig.AuthConfig.max_radius_backoff', index=2,
      number=3, type=5, cpp_type=1, label=1,
      has_default_value=False, default_value=0,
      message_type=None, enum_type=None, containing_type=None,
      is_extension=False, extension_scope=None,
      options=None),
    _descriptor.FieldDescriptor(
      name='query_timeout_sec', full_name='OrchestrationConfig.AuthConfig.query_timeout_sec', index=3,
      number=4, type=5, cpp_type=1, label=1,
      has_default_value=False, default_value=0,
      message_type=None, enum_type=None, containing_type=None,
      is_extension=False, extension_scope=None,
      options=None),
    _descriptor.FieldDescriptor(
      name='reject_timeout_sec', full_name='OrchestrationConfig.AuthConfig.reject_timeout_sec', index=4,
      number=5, type=5, cpp_type=1, label=1,
      has_default_value=False, default_value=0,
      message_type=None, enum_type=None, containing_type=None,
      is_extension=False, extension_scope=None,
      options=None),
    _descriptor.FieldDescriptor(
      name='auth_timeout_sec', full_name='OrchestrationConfig.AuthConfig.auth_timeout_sec', index=5,
      number=6, type=5, cpp_type=1, label=1,
      has_default_value=False, default_value=0,
      message_type=None, enum_type=None, containing_type=None,
      is_extension=False, extension_scope=None,
      options=None),
  ],
  extensions=[
  ],
  nested_types=[],
  enum_types=[
  ],
  options=None,
  is_extendable=False,
  syntax='proto3',
  extension_ranges=[],
  oneofs=[
  ],
  serialized_start=698,
  serialized_end=896,
)

_ORCHESTRATIONCONFIG_RADIUSINFO = _descriptor.Descriptor(
  name='RadiusInfo',
  full_name='OrchestrationConfig.RadiusInfo',
  filename=None,
  file=DESCRIPTOR,
  containing_type=None,
  fields=[
    _descriptor.FieldDescriptor(
      name='server_ip', full_name='OrchestrationConfig.RadiusInfo.server_ip', index=0,
      number=1, type=9, cpp_type=9, label=1,
      has_default_value=False, default_value=_b("").decode('utf-8'),
      message_type=None, enum_type=None, containing_type=None,
      is_extension=False, extension_scope=None,
      options=None),
    _descriptor.FieldDescriptor(
      name='server_port', full_name='OrchestrationConfig.RadiusInfo.server_port', index=1,
      number=2, type=5, cpp_type=1, label=1,
      has_default_value=False, default_value=0,
      message_type=None, enum_type=None, containing_type=None,
      is_extension=False, extension_scope=None,
      options=None),
    _descriptor.FieldDescriptor(
      name='radius_secret_helper', full_name='OrchestrationConfig.RadiusInfo.radius_secret_helper', index=2,
      number=3, type=9, cpp_type=9, label=1,
      has_default_value=False, default_value=_b("").decode('utf-8'),
      message_type=None, enum_type=None, containing_type=None,
      is_extension=False, extension_scope=None,
      options=None),
  ],
  extensions=[
  ],
  nested_types=[],
  enum_types=[
  ],
  options=None,
  is_extendable=False,
  syntax='proto3',
  extension_ranges=[],
  oneofs=[
  ],
<<<<<<< HEAD
  serialized_start=898,
  serialized_end=966,
=======
  serialized_start=828,
  serialized_end=910,
>>>>>>> b61a7873
)

_ORCHESTRATIONCONFIG = _descriptor.Descriptor(
  name='OrchestrationConfig',
  full_name='OrchestrationConfig',
  filename=None,
  file=DESCRIPTOR,
  containing_type=None,
  fields=[
    _descriptor.FieldDescriptor(
      name='structural_config_file', full_name='OrchestrationConfig.structural_config_file', index=0,
      number=1, type=9, cpp_type=9, label=1,
      has_default_value=False, default_value=_b("").decode('utf-8'),
      message_type=None, enum_type=None, containing_type=None,
      is_extension=False, extension_scope=None,
      options=None),
    _descriptor.FieldDescriptor(
      name='behavioral_config_file', full_name='OrchestrationConfig.behavioral_config_file', index=1,
      number=2, type=9, cpp_type=9, label=1,
      has_default_value=False, default_value=_b("").decode('utf-8'),
      message_type=None, enum_type=None, containing_type=None,
      is_extension=False, extension_scope=None,
      options=None),
    _descriptor.FieldDescriptor(
      name='static_device_placement', full_name='OrchestrationConfig.static_device_placement', index=2,
      number=3, type=9, cpp_type=9, label=1,
      has_default_value=False, default_value=_b("").decode('utf-8'),
      message_type=None, enum_type=None, containing_type=None,
      is_extension=False, extension_scope=None,
      options=None),
    _descriptor.FieldDescriptor(
      name='static_device_behavior', full_name='OrchestrationConfig.static_device_behavior', index=3,
      number=4, type=9, cpp_type=9, label=1,
      has_default_value=False, default_value=_b("").decode('utf-8'),
      message_type=None, enum_type=None, containing_type=None,
      is_extension=False, extension_scope=None,
      options=None),
    _descriptor.FieldDescriptor(
      name='segments_vlans_file', full_name='OrchestrationConfig.segments_vlans_file', index=4,
      number=5, type=9, cpp_type=9, label=1,
      has_default_value=False, default_value=_b("").decode('utf-8'),
      message_type=None, enum_type=None, containing_type=None,
      is_extension=False, extension_scope=None,
      options=None),
    _descriptor.FieldDescriptor(
      name='faucetize_interval_sec', full_name='OrchestrationConfig.faucetize_interval_sec', index=5,
      number=6, type=5, cpp_type=1, label=1,
      has_default_value=False, default_value=0,
      message_type=None, enum_type=None, containing_type=None,
      is_extension=False, extension_scope=None,
      options=None),
    _descriptor.FieldDescriptor(
      name='auth_config', full_name='OrchestrationConfig.auth_config', index=6,
      number=7, type=11, cpp_type=10, label=1,
      has_default_value=False, default_value=None,
      message_type=None, enum_type=None, containing_type=None,
      is_extension=False, extension_scope=None,
      options=None),
  ],
  extensions=[
  ],
  nested_types=[_ORCHESTRATIONCONFIG_AUTHCONFIG, _ORCHESTRATIONCONFIG_RADIUSINFO, ],
  enum_types=[
  ],
  options=None,
  is_extendable=False,
  syntax='proto3',
  extension_ranges=[],
  oneofs=[
  ],
<<<<<<< HEAD
  serialized_start=430,
  serialized_end=966,
=======
  serialized_start=360,
  serialized_end=910,
>>>>>>> b61a7873
)


_PROCESSCONFIG_PROCESSESENTRY = _descriptor.Descriptor(
  name='ProcessesEntry',
  full_name='ProcessConfig.ProcessesEntry',
  filename=None,
  file=DESCRIPTOR,
  containing_type=None,
  fields=[
    _descriptor.FieldDescriptor(
      name='key', full_name='ProcessConfig.ProcessesEntry.key', index=0,
      number=1, type=9, cpp_type=9, label=1,
      has_default_value=False, default_value=_b("").decode('utf-8'),
      message_type=None, enum_type=None, containing_type=None,
      is_extension=False, extension_scope=None,
      options=None),
    _descriptor.FieldDescriptor(
      name='value', full_name='ProcessConfig.ProcessesEntry.value', index=1,
      number=2, type=11, cpp_type=10, label=1,
      has_default_value=False, default_value=None,
      message_type=None, enum_type=None, containing_type=None,
      is_extension=False, extension_scope=None,
      options=None),
  ],
  extensions=[
  ],
  nested_types=[],
  enum_types=[
  ],
  options=_descriptor._ParseOptions(descriptor_pb2.MessageOptions(), _b('8\001')),
  is_extendable=False,
  syntax='proto3',
  extension_ranges=[],
  oneofs=[
  ],
<<<<<<< HEAD
  serialized_start=1137,
  serialized_end=1209,
=======
  serialized_start=1081,
  serialized_end=1153,
>>>>>>> b61a7873
)

_PROCESSCONFIG_CONNECTIONSENTRY = _descriptor.Descriptor(
  name='ConnectionsEntry',
  full_name='ProcessConfig.ConnectionsEntry',
  filename=None,
  file=DESCRIPTOR,
  containing_type=None,
  fields=[
    _descriptor.FieldDescriptor(
      name='key', full_name='ProcessConfig.ConnectionsEntry.key', index=0,
      number=1, type=5, cpp_type=1, label=1,
      has_default_value=False, default_value=0,
      message_type=None, enum_type=None, containing_type=None,
      is_extension=False, extension_scope=None,
      options=None),
    _descriptor.FieldDescriptor(
      name='value', full_name='ProcessConfig.ConnectionsEntry.value', index=1,
      number=2, type=11, cpp_type=10, label=1,
      has_default_value=False, default_value=None,
      message_type=None, enum_type=None, containing_type=None,
      is_extension=False, extension_scope=None,
      options=None),
  ],
  extensions=[
  ],
  nested_types=[],
  enum_types=[
  ],
  options=_descriptor._ParseOptions(descriptor_pb2.MessageOptions(), _b('8\001')),
  is_extendable=False,
  syntax='proto3',
  extension_ranges=[],
  oneofs=[
  ],
<<<<<<< HEAD
  serialized_start=1211,
  serialized_end=1288,
=======
  serialized_start=1155,
  serialized_end=1232,
>>>>>>> b61a7873
)

_PROCESSCONFIG_PROCESS = _descriptor.Descriptor(
  name='Process',
  full_name='ProcessConfig.Process',
  filename=None,
  file=DESCRIPTOR,
  containing_type=None,
  fields=[
    _descriptor.FieldDescriptor(
      name='regex', full_name='ProcessConfig.Process.regex', index=0,
      number=1, type=9, cpp_type=9, label=1,
      has_default_value=False, default_value=_b("").decode('utf-8'),
      message_type=None, enum_type=None, containing_type=None,
      is_extension=False, extension_scope=None,
      options=None),
    _descriptor.FieldDescriptor(
      name='count', full_name='ProcessConfig.Process.count', index=1,
      number=2, type=5, cpp_type=1, label=1,
      has_default_value=False, default_value=0,
      message_type=None, enum_type=None, containing_type=None,
      is_extension=False, extension_scope=None,
      options=None),
  ],
  extensions=[
  ],
  nested_types=[],
  enum_types=[
  ],
  options=None,
  is_extendable=False,
  syntax='proto3',
  extension_ranges=[],
  oneofs=[
  ],
<<<<<<< HEAD
  serialized_start=1290,
  serialized_end=1329,
=======
  serialized_start=1234,
  serialized_end=1273,
>>>>>>> b61a7873
)

_PROCESSCONFIG_CONNECTION = _descriptor.Descriptor(
  name='Connection',
  full_name='ProcessConfig.Connection',
  filename=None,
  file=DESCRIPTOR,
  containing_type=None,
  fields=[
    _descriptor.FieldDescriptor(
      name='description', full_name='ProcessConfig.Connection.description', index=0,
      number=1, type=9, cpp_type=9, label=1,
      has_default_value=False, default_value=_b("").decode('utf-8'),
      message_type=None, enum_type=None, containing_type=None,
      is_extension=False, extension_scope=None,
      options=None),
  ],
  extensions=[
  ],
  nested_types=[],
  enum_types=[
  ],
  options=None,
  is_extendable=False,
  syntax='proto3',
  extension_ranges=[],
  oneofs=[
  ],
<<<<<<< HEAD
  serialized_start=1331,
  serialized_end=1364,
=======
  serialized_start=1275,
  serialized_end=1308,
>>>>>>> b61a7873
)

_PROCESSCONFIG = _descriptor.Descriptor(
  name='ProcessConfig',
  full_name='ProcessConfig',
  filename=None,
  file=DESCRIPTOR,
  containing_type=None,
  fields=[
    _descriptor.FieldDescriptor(
      name='scan_interval_sec', full_name='ProcessConfig.scan_interval_sec', index=0,
      number=1, type=5, cpp_type=1, label=1,
      has_default_value=False, default_value=0,
      message_type=None, enum_type=None, containing_type=None,
      is_extension=False, extension_scope=None,
      options=None),
    _descriptor.FieldDescriptor(
      name='check_vrrp', full_name='ProcessConfig.check_vrrp', index=1,
      number=2, type=8, cpp_type=7, label=1,
      has_default_value=False, default_value=False,
      message_type=None, enum_type=None, containing_type=None,
      is_extension=False, extension_scope=None,
      options=None),
    _descriptor.FieldDescriptor(
      name='processes', full_name='ProcessConfig.processes', index=2,
      number=3, type=11, cpp_type=10, label=3,
      has_default_value=False, default_value=[],
      message_type=None, enum_type=None, containing_type=None,
      is_extension=False, extension_scope=None,
      options=None),
    _descriptor.FieldDescriptor(
      name='connections', full_name='ProcessConfig.connections', index=3,
      number=4, type=11, cpp_type=10, label=3,
      has_default_value=False, default_value=[],
      message_type=None, enum_type=None, containing_type=None,
      is_extension=False, extension_scope=None,
      options=None),
  ],
  extensions=[
  ],
  nested_types=[_PROCESSCONFIG_PROCESSESENTRY, _PROCESSCONFIG_CONNECTIONSENTRY, _PROCESSCONFIG_PROCESS, _PROCESSCONFIG_CONNECTION, ],
  enum_types=[
  ],
  options=None,
  is_extendable=False,
  syntax='proto3',
  extension_ranges=[],
  oneofs=[
  ],
<<<<<<< HEAD
  serialized_start=969,
  serialized_end=1364,
)


_HTTPCONFIG = _descriptor.Descriptor(
  name='HttpConfig',
  full_name='HttpConfig',
  filename=None,
  file=DESCRIPTOR,
  containing_type=None,
  fields=[
    _descriptor.FieldDescriptor(
      name='http_root', full_name='HttpConfig.http_root', index=0,
      number=1, type=9, cpp_type=9, label=1,
      has_default_value=False, default_value=_b("").decode('utf-8'),
      message_type=None, enum_type=None, containing_type=None,
      is_extension=False, extension_scope=None,
      serialized_options=None, file=DESCRIPTOR),
  ],
  extensions=[
  ],
  nested_types=[],
  enum_types=[
  ],
  serialized_options=None,
  is_extendable=False,
  syntax='proto3',
  extension_ranges=[],
  oneofs=[
  ],
  serialized_start=1366,
  serialized_end=1397,
)


_EVENTCLIENTCONFIG = _descriptor.Descriptor(
  name='EventClientConfig',
  full_name='EventClientConfig',
  filename=None,
  file=DESCRIPTOR,
  containing_type=None,
  fields=[
    _descriptor.FieldDescriptor(
      name='port_debounce_sec', full_name='EventClientConfig.port_debounce_sec', index=0,
      number=1, type=5, cpp_type=1, label=1,
      has_default_value=False, default_value=0,
      message_type=None, enum_type=None, containing_type=None,
      is_extension=False, extension_scope=None,
      serialized_options=None, file=DESCRIPTOR),
  ],
  extensions=[
  ],
  nested_types=[],
  enum_types=[
  ],
  serialized_options=None,
  is_extendable=False,
  syntax='proto3',
  extension_ranges=[],
  oneofs=[
  ],
  serialized_start=1399,
  serialized_end=1445,
=======
  serialized_start=913,
  serialized_end=1308,
>>>>>>> b61a7873
)

_FORCHCONFIG.fields_by_name['site'].message_type = _SITECONFIG
_FORCHCONFIG.fields_by_name['orchestration'].message_type = _ORCHESTRATIONCONFIG
_FORCHCONFIG.fields_by_name['process'].message_type = _PROCESSCONFIG
_FORCHCONFIG.fields_by_name['http'].message_type = _HTTPCONFIG
_FORCHCONFIG.fields_by_name['event_client'].message_type = _EVENTCLIENTCONFIG
_SITECONFIG_CONTROLLERSENTRY.fields_by_name['value'].message_type = _SITECONFIG_CONTROLLER
_SITECONFIG_CONTROLLERSENTRY.containing_type = _SITECONFIG
_SITECONFIG_CONTROLLER.containing_type = _SITECONFIG
_SITECONFIG.fields_by_name['controllers'].message_type = _SITECONFIG_CONTROLLERSENTRY
_ORCHESTRATIONCONFIG_AUTHCONFIG.fields_by_name['radius_info'].message_type = _ORCHESTRATIONCONFIG_RADIUSINFO
_ORCHESTRATIONCONFIG_AUTHCONFIG.containing_type = _ORCHESTRATIONCONFIG
_ORCHESTRATIONCONFIG_RADIUSINFO.containing_type = _ORCHESTRATIONCONFIG
_ORCHESTRATIONCONFIG.fields_by_name['auth_config'].message_type = _ORCHESTRATIONCONFIG_AUTHCONFIG
_PROCESSCONFIG_PROCESSESENTRY.fields_by_name['value'].message_type = _PROCESSCONFIG_PROCESS
_PROCESSCONFIG_PROCESSESENTRY.containing_type = _PROCESSCONFIG
_PROCESSCONFIG_CONNECTIONSENTRY.fields_by_name['value'].message_type = _PROCESSCONFIG_CONNECTION
_PROCESSCONFIG_CONNECTIONSENTRY.containing_type = _PROCESSCONFIG
_PROCESSCONFIG_PROCESS.containing_type = _PROCESSCONFIG
_PROCESSCONFIG_CONNECTION.containing_type = _PROCESSCONFIG
_PROCESSCONFIG.fields_by_name['processes'].message_type = _PROCESSCONFIG_PROCESSESENTRY
_PROCESSCONFIG.fields_by_name['connections'].message_type = _PROCESSCONFIG_CONNECTIONSENTRY
DESCRIPTOR.message_types_by_name['ForchConfig'] = _FORCHCONFIG
DESCRIPTOR.message_types_by_name['SiteConfig'] = _SITECONFIG
DESCRIPTOR.message_types_by_name['OrchestrationConfig'] = _ORCHESTRATIONCONFIG
DESCRIPTOR.message_types_by_name['ProcessConfig'] = _PROCESSCONFIG
<<<<<<< HEAD
DESCRIPTOR.message_types_by_name['HttpConfig'] = _HTTPCONFIG
DESCRIPTOR.message_types_by_name['EventClientConfig'] = _EVENTCLIENTCONFIG
_sym_db.RegisterFileDescriptor(DESCRIPTOR)
=======
>>>>>>> b61a7873

ForchConfig = _reflection.GeneratedProtocolMessageType('ForchConfig', (_message.Message,), dict(
  DESCRIPTOR = _FORCHCONFIG,
  __module__ = 'forch.proto.forch_configuration_pb2'
  # @@protoc_insertion_point(class_scope:ForchConfig)
  ))
_sym_db.RegisterMessage(ForchConfig)

SiteConfig = _reflection.GeneratedProtocolMessageType('SiteConfig', (_message.Message,), dict(

  ControllersEntry = _reflection.GeneratedProtocolMessageType('ControllersEntry', (_message.Message,), dict(
    DESCRIPTOR = _SITECONFIG_CONTROLLERSENTRY,
    __module__ = 'forch.proto.forch_configuration_pb2'
    # @@protoc_insertion_point(class_scope:SiteConfig.ControllersEntry)
    ))
  ,

  Controller = _reflection.GeneratedProtocolMessageType('Controller', (_message.Message,), dict(
    DESCRIPTOR = _SITECONFIG_CONTROLLER,
    __module__ = 'forch.proto.forch_configuration_pb2'
    # @@protoc_insertion_point(class_scope:SiteConfig.Controller)
    ))
  ,
  DESCRIPTOR = _SITECONFIG,
  __module__ = 'forch.proto.forch_configuration_pb2'
  # @@protoc_insertion_point(class_scope:SiteConfig)
  ))
_sym_db.RegisterMessage(SiteConfig)
_sym_db.RegisterMessage(SiteConfig.ControllersEntry)
_sym_db.RegisterMessage(SiteConfig.Controller)

OrchestrationConfig = _reflection.GeneratedProtocolMessageType('OrchestrationConfig', (_message.Message,), dict(

  AuthConfig = _reflection.GeneratedProtocolMessageType('AuthConfig', (_message.Message,), dict(
    DESCRIPTOR = _ORCHESTRATIONCONFIG_AUTHCONFIG,
    __module__ = 'forch.proto.forch_configuration_pb2'
    # @@protoc_insertion_point(class_scope:OrchestrationConfig.AuthConfig)
    ))
  ,

  RadiusInfo = _reflection.GeneratedProtocolMessageType('RadiusInfo', (_message.Message,), dict(
    DESCRIPTOR = _ORCHESTRATIONCONFIG_RADIUSINFO,
    __module__ = 'forch.proto.forch_configuration_pb2'
    # @@protoc_insertion_point(class_scope:OrchestrationConfig.RadiusInfo)
    ))
  ,
  DESCRIPTOR = _ORCHESTRATIONCONFIG,
  __module__ = 'forch.proto.forch_configuration_pb2'
  # @@protoc_insertion_point(class_scope:OrchestrationConfig)
  ))
_sym_db.RegisterMessage(OrchestrationConfig)
_sym_db.RegisterMessage(OrchestrationConfig.AuthConfig)
_sym_db.RegisterMessage(OrchestrationConfig.RadiusInfo)

ProcessConfig = _reflection.GeneratedProtocolMessageType('ProcessConfig', (_message.Message,), dict(

  ProcessesEntry = _reflection.GeneratedProtocolMessageType('ProcessesEntry', (_message.Message,), dict(
    DESCRIPTOR = _PROCESSCONFIG_PROCESSESENTRY,
    __module__ = 'forch.proto.forch_configuration_pb2'
    # @@protoc_insertion_point(class_scope:ProcessConfig.ProcessesEntry)
    ))
  ,

  ConnectionsEntry = _reflection.GeneratedProtocolMessageType('ConnectionsEntry', (_message.Message,), dict(
    DESCRIPTOR = _PROCESSCONFIG_CONNECTIONSENTRY,
    __module__ = 'forch.proto.forch_configuration_pb2'
    # @@protoc_insertion_point(class_scope:ProcessConfig.ConnectionsEntry)
    ))
  ,

  Process = _reflection.GeneratedProtocolMessageType('Process', (_message.Message,), dict(
    DESCRIPTOR = _PROCESSCONFIG_PROCESS,
    __module__ = 'forch.proto.forch_configuration_pb2'
    # @@protoc_insertion_point(class_scope:ProcessConfig.Process)
    ))
  ,

  Connection = _reflection.GeneratedProtocolMessageType('Connection', (_message.Message,), dict(
    DESCRIPTOR = _PROCESSCONFIG_CONNECTION,
    __module__ = 'forch.proto.forch_configuration_pb2'
    # @@protoc_insertion_point(class_scope:ProcessConfig.Connection)
    ))
  ,
  DESCRIPTOR = _PROCESSCONFIG,
  __module__ = 'forch.proto.forch_configuration_pb2'
  # @@protoc_insertion_point(class_scope:ProcessConfig)
  ))
_sym_db.RegisterMessage(ProcessConfig)
_sym_db.RegisterMessage(ProcessConfig.ProcessesEntry)
_sym_db.RegisterMessage(ProcessConfig.ConnectionsEntry)
_sym_db.RegisterMessage(ProcessConfig.Process)
_sym_db.RegisterMessage(ProcessConfig.Connection)

HttpConfig = _reflection.GeneratedProtocolMessageType('HttpConfig', (_message.Message,), dict(
  DESCRIPTOR = _HTTPCONFIG,
  __module__ = 'forch.proto.forch_configuration_pb2'
  # @@protoc_insertion_point(class_scope:HttpConfig)
  ))
_sym_db.RegisterMessage(HttpConfig)

EventClientConfig = _reflection.GeneratedProtocolMessageType('EventClientConfig', (_message.Message,), dict(
  DESCRIPTOR = _EVENTCLIENTCONFIG,
  __module__ = 'forch.proto.forch_configuration_pb2'
  # @@protoc_insertion_point(class_scope:EventClientConfig)
  ))
_sym_db.RegisterMessage(EventClientConfig)


_SITECONFIG_CONTROLLERSENTRY.has_options = True
_SITECONFIG_CONTROLLERSENTRY._options = _descriptor._ParseOptions(descriptor_pb2.MessageOptions(), _b('8\001'))
_PROCESSCONFIG_PROCESSESENTRY.has_options = True
_PROCESSCONFIG_PROCESSESENTRY._options = _descriptor._ParseOptions(descriptor_pb2.MessageOptions(), _b('8\001'))
_PROCESSCONFIG_CONNECTIONSENTRY.has_options = True
_PROCESSCONFIG_CONNECTIONSENTRY._options = _descriptor._ParseOptions(descriptor_pb2.MessageOptions(), _b('8\001'))
# @@protoc_insertion_point(module_scope)<|MERGE_RESOLUTION|>--- conflicted
+++ resolved
@@ -7,7 +7,6 @@
 from google.protobuf import message as _message
 from google.protobuf import reflection as _reflection
 from google.protobuf import symbol_database as _symbol_database
-from google.protobuf import descriptor_pb2
 # @@protoc_insertion_point(imports)
 
 _sym_db = _symbol_database.Default()
@@ -19,14 +18,9 @@
   name='forch/proto/forch_configuration.proto',
   package='',
   syntax='proto3',
-<<<<<<< HEAD
-  serialized_options=None,
-  serialized_pb=_b('\n%forch/proto/forch_configuration.proto\"\xbb\x01\n\x0b\x46orchConfig\x12\x19\n\x04site\x18\x01 \x01(\x0b\x32\x0b.SiteConfig\x12+\n\rorchestration\x18\x02 \x01(\x0b\x32\x14.OrchestrationConfig\x12\x1f\n\x07process\x18\x03 \x01(\x0b\x32\x0e.ProcessConfig\x12\x19\n\x04http\x18\x04 \x01(\x0b\x32\x0b.HttpConfig\x12(\n\x0c\x65vent_client\x18\x05 \x01(\x0b\x32\x12.EventClientConfig\"\xc3\x01\n\nSiteConfig\x12\x0c\n\x04name\x18\x01 \x01(\t\x12\x31\n\x0b\x63ontrollers\x18\x02 \x03(\x0b\x32\x1c.SiteConfig.ControllersEntry\x1aJ\n\x10\x43ontrollersEntry\x12\x0b\n\x03key\x18\x01 \x01(\t\x12%\n\x05value\x18\x02 \x01(\x0b\x32\x16.SiteConfig.Controller:\x02\x38\x01\x1a(\n\nController\x12\x0c\n\x04\x66qdn\x18\x01 \x01(\t\x12\x0c\n\x04port\x18\x02 \x01(\x05\"\x98\x04\n\x13OrchestrationConfig\x12\x1e\n\x16structural_config_file\x18\x01 \x01(\t\x12\x1e\n\x16\x62\x65havioral_config_file\x18\x02 \x01(\t\x12\x1f\n\x17static_device_placement\x18\x03 \x01(\t\x12\x1e\n\x16static_device_behavior\x18\x04 \x01(\t\x12\x1b\n\x13segments_vlans_file\x18\x05 \x01(\t\x12\x1e\n\x16\x66\x61ucetize_interval_sec\x18\x06 \x01(\x05\x12\x34\n\x0b\x61uth_config\x18\x07 \x01(\x0b\x32\x1f.OrchestrationConfig.AuthConfig\x1a\xc6\x01\n\nAuthConfig\x12\x34\n\x0bradius_info\x18\x01 \x01(\x0b\x32\x1f.OrchestrationConfig.RaidusInfo\x12\x15\n\rheartbeat_sec\x18\x02 \x01(\x05\x12\x1a\n\x12max_radius_backoff\x18\x03 \x01(\x05\x12\x19\n\x11query_timeout_sec\x18\x04 \x01(\x05\x12\x1a\n\x12reject_timeout_sec\x18\x05 \x01(\x05\x12\x18\n\x10\x61uth_timeout_sec\x18\x06 \x01(\x05\x1a\x44\n\nRaidusInfo\x12\x11\n\tserver_ip\x18\x01 \x01(\t\x12\x13\n\x0bserver_port\x18\x02 \x01(\x05\x12\x0e\n\x06secret\x18\x03 \x01(\t\"\x8b\x03\n\rProcessConfig\x12\x19\n\x11scan_interval_sec\x18\x01 \x01(\x05\x12\x12\n\ncheck_vrrp\x18\x02 \x01(\x08\x12\x30\n\tprocesses\x18\x03 \x03(\x0b\x32\x1d.ProcessConfig.ProcessesEntry\x12\x34\n\x0b\x63onnections\x18\x04 \x03(\x0b\x32\x1f.ProcessConfig.ConnectionsEntry\x1aH\n\x0eProcessesEntry\x12\x0b\n\x03key\x18\x01 \x01(\t\x12%\n\x05value\x18\x02 \x01(\x0b\x32\x16.ProcessConfig.Process:\x02\x38\x01\x1aM\n\x10\x43onnectionsEntry\x12\x0b\n\x03key\x18\x01 \x01(\x05\x12(\n\x05value\x18\x02 \x01(\x0b\x32\x19.ProcessConfig.Connection:\x02\x38\x01\x1a\'\n\x07Process\x12\r\n\x05regex\x18\x01 \x01(\t\x12\r\n\x05\x63ount\x18\x02 \x01(\x05\x1a!\n\nConnection\x12\x13\n\x0b\x64\x65scription\x18\x01 \x01(\t\"\x1f\n\nHttpConfig\x12\x11\n\thttp_root\x18\x01 \x01(\t\".\n\x11\x45ventClientConfig\x12\x19\n\x11port_debounce_sec\x18\x01 \x01(\x05\x62\x06proto3')
-=======
-  serialized_pb=_b('\n%forch/proto/forch_configuration.proto\"v\n\x0b\x46orchConfig\x12\x19\n\x04site\x18\x01 \x01(\x0b\x32\x0b.SiteConfig\x12+\n\rorchestration\x18\x02 \x01(\x0b\x32\x14.OrchestrationConfig\x12\x1f\n\x07process\x18\x03 \x01(\x0b\x32\x0e.ProcessConfig\"\xc3\x01\n\nSiteConfig\x12\x0c\n\x04name\x18\x01 \x01(\t\x12\x31\n\x0b\x63ontrollers\x18\x02 \x03(\x0b\x32\x1c.SiteConfig.ControllersEntry\x1aJ\n\x10\x43ontrollersEntry\x12\x0b\n\x03key\x18\x01 \x01(\t\x12%\n\x05value\x18\x02 \x01(\x0b\x32\x16.SiteConfig.Controller:\x02\x38\x01\x1a(\n\nController\x12\x0c\n\x04\x66qdn\x18\x01 \x01(\t\x12\x0c\n\x04port\x18\x02 \x01(\x05\"\xa6\x04\n\x13OrchestrationConfig\x12\x1e\n\x16structural_config_file\x18\x01 \x01(\t\x12\x1e\n\x16\x62\x65havioral_config_file\x18\x02 \x01(\t\x12\x1f\n\x17static_device_placement\x18\x03 \x01(\t\x12\x1e\n\x16static_device_behavior\x18\x04 \x01(\t\x12\x1b\n\x13segments_vlans_file\x18\x05 \x01(\t\x12\x1e\n\x16\x66\x61ucetize_interval_sec\x18\x06 \x01(\x05\x12\x34\n\x0b\x61uth_config\x18\x07 \x01(\x0b\x32\x1f.OrchestrationConfig.AuthConfig\x1a\xc6\x01\n\nAuthConfig\x12\x34\n\x0bradius_info\x18\x01 \x01(\x0b\x32\x1f.OrchestrationConfig.RadiusInfo\x12\x15\n\rheartbeat_sec\x18\x02 \x01(\x05\x12\x1a\n\x12max_radius_backoff\x18\x03 \x01(\x05\x12\x19\n\x11query_timeout_sec\x18\x04 \x01(\x05\x12\x1a\n\x12reject_timeout_sec\x18\x05 \x01(\x05\x12\x18\n\x10\x61uth_timeout_sec\x18\x06 \x01(\x05\x1aR\n\nRadiusInfo\x12\x11\n\tserver_ip\x18\x01 \x01(\t\x12\x13\n\x0bserver_port\x18\x02 \x01(\x05\x12\x1c\n\x14radius_secret_helper\x18\x03 \x01(\t\"\x8b\x03\n\rProcessConfig\x12\x19\n\x11scan_interval_sec\x18\x01 \x01(\x05\x12\x12\n\ncheck_vrrp\x18\x02 \x01(\x08\x12\x30\n\tprocesses\x18\x03 \x03(\x0b\x32\x1d.ProcessConfig.ProcessesEntry\x12\x34\n\x0b\x63onnections\x18\x04 \x03(\x0b\x32\x1f.ProcessConfig.ConnectionsEntry\x1aH\n\x0eProcessesEntry\x12\x0b\n\x03key\x18\x01 \x01(\t\x12%\n\x05value\x18\x02 \x01(\x0b\x32\x16.ProcessConfig.Process:\x02\x38\x01\x1aM\n\x10\x43onnectionsEntry\x12\x0b\n\x03key\x18\x01 \x01(\x05\x12(\n\x05value\x18\x02 \x01(\x0b\x32\x19.ProcessConfig.Connection:\x02\x38\x01\x1a\'\n\x07Process\x12\r\n\x05regex\x18\x01 \x01(\t\x12\r\n\x05\x63ount\x18\x02 \x01(\x05\x1a!\n\nConnection\x12\x13\n\x0b\x64\x65scription\x18\x01 \x01(\tb\x06proto3')
->>>>>>> b61a7873
-)
-_sym_db.RegisterFileDescriptor(DESCRIPTOR)
+  serialized_options=None,
+  serialized_pb=_b('\n%forch/proto/forch_configuration.proto\"\xbb\x01\n\x0b\x46orchConfig\x12\x19\n\x04site\x18\x01 \x01(\x0b\x32\x0b.SiteConfig\x12+\n\rorchestration\x18\x02 \x01(\x0b\x32\x14.OrchestrationConfig\x12\x1f\n\x07process\x18\x03 \x01(\x0b\x32\x0e.ProcessConfig\x12\x19\n\x04http\x18\x04 \x01(\x0b\x32\x0b.HttpConfig\x12(\n\x0c\x65vent_client\x18\x05 \x01(\x0b\x32\x12.EventClientConfig\"\xc3\x01\n\nSiteConfig\x12\x0c\n\x04name\x18\x01 \x01(\t\x12\x31\n\x0b\x63ontrollers\x18\x02 \x03(\x0b\x32\x1c.SiteConfig.ControllersEntry\x1aJ\n\x10\x43ontrollersEntry\x12\x0b\n\x03key\x18\x01 \x01(\t\x12%\n\x05value\x18\x02 \x01(\x0b\x32\x16.SiteConfig.Controller:\x02\x38\x01\x1a(\n\nController\x12\x0c\n\x04\x66qdn\x18\x01 \x01(\t\x12\x0c\n\x04port\x18\x02 \x01(\x05\"\xa6\x04\n\x13OrchestrationConfig\x12\x1e\n\x16structural_config_file\x18\x01 \x01(\t\x12\x1e\n\x16\x62\x65havioral_config_file\x18\x02 \x01(\t\x12\x1f\n\x17static_device_placement\x18\x03 \x01(\t\x12\x1e\n\x16static_device_behavior\x18\x04 \x01(\t\x12\x1b\n\x13segments_vlans_file\x18\x05 \x01(\t\x12\x1e\n\x16\x66\x61ucetize_interval_sec\x18\x06 \x01(\x05\x12\x34\n\x0b\x61uth_config\x18\x07 \x01(\x0b\x32\x1f.OrchestrationConfig.AuthConfig\x1a\xc6\x01\n\nAuthConfig\x12\x34\n\x0bradius_info\x18\x01 \x01(\x0b\x32\x1f.OrchestrationConfig.RadiusInfo\x12\x15\n\rheartbeat_sec\x18\x02 \x01(\x05\x12\x1a\n\x12max_radius_backoff\x18\x03 \x01(\x05\x12\x19\n\x11query_timeout_sec\x18\x04 \x01(\x05\x12\x1a\n\x12reject_timeout_sec\x18\x05 \x01(\x05\x12\x18\n\x10\x61uth_timeout_sec\x18\x06 \x01(\x05\x1aR\n\nRadiusInfo\x12\x11\n\tserver_ip\x18\x01 \x01(\t\x12\x13\n\x0bserver_port\x18\x02 \x01(\x05\x12\x1c\n\x14radius_secret_helper\x18\x03 \x01(\t\"\x8b\x03\n\rProcessConfig\x12\x19\n\x11scan_interval_sec\x18\x01 \x01(\x05\x12\x12\n\ncheck_vrrp\x18\x02 \x01(\x08\x12\x30\n\tprocesses\x18\x03 \x03(\x0b\x32\x1d.ProcessConfig.ProcessesEntry\x12\x34\n\x0b\x63onnections\x18\x04 \x03(\x0b\x32\x1f.ProcessConfig.ConnectionsEntry\x1aH\n\x0eProcessesEntry\x12\x0b\n\x03key\x18\x01 \x01(\t\x12%\n\x05value\x18\x02 \x01(\x0b\x32\x16.ProcessConfig.Process:\x02\x38\x01\x1aM\n\x10\x43onnectionsEntry\x12\x0b\n\x03key\x18\x01 \x01(\x05\x12(\n\x05value\x18\x02 \x01(\x0b\x32\x19.ProcessConfig.Connection:\x02\x38\x01\x1a\'\n\x07Process\x12\r\n\x05regex\x18\x01 \x01(\t\x12\r\n\x05\x63ount\x18\x02 \x01(\x05\x1a!\n\nConnection\x12\x13\n\x0b\x64\x65scription\x18\x01 \x01(\t\"\x1f\n\nHttpConfig\x12\x11\n\thttp_root\x18\x01 \x01(\t\".\n\x11\x45ventClientConfig\x12\x19\n\x11port_debounce_sec\x18\x01 \x01(\x05\x62\x06proto3')
+)
 
 
 
@@ -44,21 +38,20 @@
       has_default_value=False, default_value=None,
       message_type=None, enum_type=None, containing_type=None,
       is_extension=False, extension_scope=None,
-      options=None),
+      serialized_options=None, file=DESCRIPTOR),
     _descriptor.FieldDescriptor(
       name='orchestration', full_name='ForchConfig.orchestration', index=1,
       number=2, type=11, cpp_type=10, label=1,
       has_default_value=False, default_value=None,
       message_type=None, enum_type=None, containing_type=None,
       is_extension=False, extension_scope=None,
-      options=None),
+      serialized_options=None, file=DESCRIPTOR),
     _descriptor.FieldDescriptor(
       name='process', full_name='ForchConfig.process', index=2,
       number=3, type=11, cpp_type=10, label=1,
       has_default_value=False, default_value=None,
       message_type=None, enum_type=None, containing_type=None,
       is_extension=False, extension_scope=None,
-<<<<<<< HEAD
       serialized_options=None, file=DESCRIPTOR),
     _descriptor.FieldDescriptor(
       name='http', full_name='ForchConfig.http', index=3,
@@ -74,16 +67,13 @@
       message_type=None, enum_type=None, containing_type=None,
       is_extension=False, extension_scope=None,
       serialized_options=None, file=DESCRIPTOR),
-=======
-      options=None),
->>>>>>> b61a7873
-  ],
-  extensions=[
-  ],
-  nested_types=[],
-  enum_types=[
-  ],
-  options=None,
+  ],
+  extensions=[
+  ],
+  nested_types=[],
+  enum_types=[
+  ],
+  serialized_options=None,
   is_extendable=False,
   syntax='proto3',
   extension_ranges=[],
@@ -107,21 +97,21 @@
       has_default_value=False, default_value=_b("").decode('utf-8'),
       message_type=None, enum_type=None, containing_type=None,
       is_extension=False, extension_scope=None,
-      options=None),
+      serialized_options=None, file=DESCRIPTOR),
     _descriptor.FieldDescriptor(
       name='value', full_name='SiteConfig.ControllersEntry.value', index=1,
       number=2, type=11, cpp_type=10, label=1,
       has_default_value=False, default_value=None,
       message_type=None, enum_type=None, containing_type=None,
       is_extension=False, extension_scope=None,
-      options=None),
-  ],
-  extensions=[
-  ],
-  nested_types=[],
-  enum_types=[
-  ],
-  options=_descriptor._ParseOptions(descriptor_pb2.MessageOptions(), _b('8\001')),
+      serialized_options=None, file=DESCRIPTOR),
+  ],
+  extensions=[
+  ],
+  nested_types=[],
+  enum_types=[
+  ],
+  serialized_options=_b('8\001'),
   is_extendable=False,
   syntax='proto3',
   extension_ranges=[],
@@ -144,21 +134,21 @@
       has_default_value=False, default_value=_b("").decode('utf-8'),
       message_type=None, enum_type=None, containing_type=None,
       is_extension=False, extension_scope=None,
-      options=None),
+      serialized_options=None, file=DESCRIPTOR),
     _descriptor.FieldDescriptor(
       name='port', full_name='SiteConfig.Controller.port', index=1,
       number=2, type=5, cpp_type=1, label=1,
       has_default_value=False, default_value=0,
       message_type=None, enum_type=None, containing_type=None,
       is_extension=False, extension_scope=None,
-      options=None),
-  ],
-  extensions=[
-  ],
-  nested_types=[],
-  enum_types=[
-  ],
-  options=None,
+      serialized_options=None, file=DESCRIPTOR),
+  ],
+  extensions=[
+  ],
+  nested_types=[],
+  enum_types=[
+  ],
+  serialized_options=None,
   is_extendable=False,
   syntax='proto3',
   extension_ranges=[],
@@ -181,21 +171,21 @@
       has_default_value=False, default_value=_b("").decode('utf-8'),
       message_type=None, enum_type=None, containing_type=None,
       is_extension=False, extension_scope=None,
-      options=None),
+      serialized_options=None, file=DESCRIPTOR),
     _descriptor.FieldDescriptor(
       name='controllers', full_name='SiteConfig.controllers', index=1,
       number=2, type=11, cpp_type=10, label=3,
       has_default_value=False, default_value=[],
       message_type=None, enum_type=None, containing_type=None,
       is_extension=False, extension_scope=None,
-      options=None),
+      serialized_options=None, file=DESCRIPTOR),
   ],
   extensions=[
   ],
   nested_types=[_SITECONFIG_CONTROLLERSENTRY, _SITECONFIG_CONTROLLER, ],
   enum_types=[
   ],
-  options=None,
+  serialized_options=None,
   is_extendable=False,
   syntax='proto3',
   extension_ranges=[],
@@ -219,49 +209,49 @@
       has_default_value=False, default_value=None,
       message_type=None, enum_type=None, containing_type=None,
       is_extension=False, extension_scope=None,
-      options=None),
+      serialized_options=None, file=DESCRIPTOR),
     _descriptor.FieldDescriptor(
       name='heartbeat_sec', full_name='OrchestrationConfig.AuthConfig.heartbeat_sec', index=1,
       number=2, type=5, cpp_type=1, label=1,
       has_default_value=False, default_value=0,
       message_type=None, enum_type=None, containing_type=None,
       is_extension=False, extension_scope=None,
-      options=None),
+      serialized_options=None, file=DESCRIPTOR),
     _descriptor.FieldDescriptor(
       name='max_radius_backoff', full_name='OrchestrationConfig.AuthConfig.max_radius_backoff', index=2,
       number=3, type=5, cpp_type=1, label=1,
       has_default_value=False, default_value=0,
       message_type=None, enum_type=None, containing_type=None,
       is_extension=False, extension_scope=None,
-      options=None),
+      serialized_options=None, file=DESCRIPTOR),
     _descriptor.FieldDescriptor(
       name='query_timeout_sec', full_name='OrchestrationConfig.AuthConfig.query_timeout_sec', index=3,
       number=4, type=5, cpp_type=1, label=1,
       has_default_value=False, default_value=0,
       message_type=None, enum_type=None, containing_type=None,
       is_extension=False, extension_scope=None,
-      options=None),
+      serialized_options=None, file=DESCRIPTOR),
     _descriptor.FieldDescriptor(
       name='reject_timeout_sec', full_name='OrchestrationConfig.AuthConfig.reject_timeout_sec', index=4,
       number=5, type=5, cpp_type=1, label=1,
       has_default_value=False, default_value=0,
       message_type=None, enum_type=None, containing_type=None,
       is_extension=False, extension_scope=None,
-      options=None),
+      serialized_options=None, file=DESCRIPTOR),
     _descriptor.FieldDescriptor(
       name='auth_timeout_sec', full_name='OrchestrationConfig.AuthConfig.auth_timeout_sec', index=5,
       number=6, type=5, cpp_type=1, label=1,
       has_default_value=False, default_value=0,
       message_type=None, enum_type=None, containing_type=None,
       is_extension=False, extension_scope=None,
-      options=None),
-  ],
-  extensions=[
-  ],
-  nested_types=[],
-  enum_types=[
-  ],
-  options=None,
+      serialized_options=None, file=DESCRIPTOR),
+  ],
+  extensions=[
+  ],
+  nested_types=[],
+  enum_types=[
+  ],
+  serialized_options=None,
   is_extendable=False,
   syntax='proto3',
   extension_ranges=[],
@@ -284,40 +274,35 @@
       has_default_value=False, default_value=_b("").decode('utf-8'),
       message_type=None, enum_type=None, containing_type=None,
       is_extension=False, extension_scope=None,
-      options=None),
+      serialized_options=None, file=DESCRIPTOR),
     _descriptor.FieldDescriptor(
       name='server_port', full_name='OrchestrationConfig.RadiusInfo.server_port', index=1,
       number=2, type=5, cpp_type=1, label=1,
       has_default_value=False, default_value=0,
       message_type=None, enum_type=None, containing_type=None,
       is_extension=False, extension_scope=None,
-      options=None),
+      serialized_options=None, file=DESCRIPTOR),
     _descriptor.FieldDescriptor(
       name='radius_secret_helper', full_name='OrchestrationConfig.RadiusInfo.radius_secret_helper', index=2,
       number=3, type=9, cpp_type=9, label=1,
       has_default_value=False, default_value=_b("").decode('utf-8'),
       message_type=None, enum_type=None, containing_type=None,
       is_extension=False, extension_scope=None,
-      options=None),
-  ],
-  extensions=[
-  ],
-  nested_types=[],
-  enum_types=[
-  ],
-  options=None,
-  is_extendable=False,
-  syntax='proto3',
-  extension_ranges=[],
-  oneofs=[
-  ],
-<<<<<<< HEAD
+      serialized_options=None, file=DESCRIPTOR),
+  ],
+  extensions=[
+  ],
+  nested_types=[],
+  enum_types=[
+  ],
+  serialized_options=None,
+  is_extendable=False,
+  syntax='proto3',
+  extension_ranges=[],
+  oneofs=[
+  ],
   serialized_start=898,
-  serialized_end=966,
-=======
-  serialized_start=828,
-  serialized_end=910,
->>>>>>> b61a7873
+  serialized_end=980,
 )
 
 _ORCHESTRATIONCONFIG = _descriptor.Descriptor(
@@ -333,68 +318,63 @@
       has_default_value=False, default_value=_b("").decode('utf-8'),
       message_type=None, enum_type=None, containing_type=None,
       is_extension=False, extension_scope=None,
-      options=None),
+      serialized_options=None, file=DESCRIPTOR),
     _descriptor.FieldDescriptor(
       name='behavioral_config_file', full_name='OrchestrationConfig.behavioral_config_file', index=1,
       number=2, type=9, cpp_type=9, label=1,
       has_default_value=False, default_value=_b("").decode('utf-8'),
       message_type=None, enum_type=None, containing_type=None,
       is_extension=False, extension_scope=None,
-      options=None),
+      serialized_options=None, file=DESCRIPTOR),
     _descriptor.FieldDescriptor(
       name='static_device_placement', full_name='OrchestrationConfig.static_device_placement', index=2,
       number=3, type=9, cpp_type=9, label=1,
       has_default_value=False, default_value=_b("").decode('utf-8'),
       message_type=None, enum_type=None, containing_type=None,
       is_extension=False, extension_scope=None,
-      options=None),
+      serialized_options=None, file=DESCRIPTOR),
     _descriptor.FieldDescriptor(
       name='static_device_behavior', full_name='OrchestrationConfig.static_device_behavior', index=3,
       number=4, type=9, cpp_type=9, label=1,
       has_default_value=False, default_value=_b("").decode('utf-8'),
       message_type=None, enum_type=None, containing_type=None,
       is_extension=False, extension_scope=None,
-      options=None),
+      serialized_options=None, file=DESCRIPTOR),
     _descriptor.FieldDescriptor(
       name='segments_vlans_file', full_name='OrchestrationConfig.segments_vlans_file', index=4,
       number=5, type=9, cpp_type=9, label=1,
       has_default_value=False, default_value=_b("").decode('utf-8'),
       message_type=None, enum_type=None, containing_type=None,
       is_extension=False, extension_scope=None,
-      options=None),
+      serialized_options=None, file=DESCRIPTOR),
     _descriptor.FieldDescriptor(
       name='faucetize_interval_sec', full_name='OrchestrationConfig.faucetize_interval_sec', index=5,
       number=6, type=5, cpp_type=1, label=1,
       has_default_value=False, default_value=0,
       message_type=None, enum_type=None, containing_type=None,
       is_extension=False, extension_scope=None,
-      options=None),
+      serialized_options=None, file=DESCRIPTOR),
     _descriptor.FieldDescriptor(
       name='auth_config', full_name='OrchestrationConfig.auth_config', index=6,
       number=7, type=11, cpp_type=10, label=1,
       has_default_value=False, default_value=None,
       message_type=None, enum_type=None, containing_type=None,
       is_extension=False, extension_scope=None,
-      options=None),
+      serialized_options=None, file=DESCRIPTOR),
   ],
   extensions=[
   ],
   nested_types=[_ORCHESTRATIONCONFIG_AUTHCONFIG, _ORCHESTRATIONCONFIG_RADIUSINFO, ],
   enum_types=[
   ],
-  options=None,
-  is_extendable=False,
-  syntax='proto3',
-  extension_ranges=[],
-  oneofs=[
-  ],
-<<<<<<< HEAD
+  serialized_options=None,
+  is_extendable=False,
+  syntax='proto3',
+  extension_ranges=[],
+  oneofs=[
+  ],
   serialized_start=430,
-  serialized_end=966,
-=======
-  serialized_start=360,
-  serialized_end=910,
->>>>>>> b61a7873
+  serialized_end=980,
 )
 
 
@@ -411,33 +391,28 @@
       has_default_value=False, default_value=_b("").decode('utf-8'),
       message_type=None, enum_type=None, containing_type=None,
       is_extension=False, extension_scope=None,
-      options=None),
+      serialized_options=None, file=DESCRIPTOR),
     _descriptor.FieldDescriptor(
       name='value', full_name='ProcessConfig.ProcessesEntry.value', index=1,
       number=2, type=11, cpp_type=10, label=1,
       has_default_value=False, default_value=None,
       message_type=None, enum_type=None, containing_type=None,
       is_extension=False, extension_scope=None,
-      options=None),
-  ],
-  extensions=[
-  ],
-  nested_types=[],
-  enum_types=[
-  ],
-  options=_descriptor._ParseOptions(descriptor_pb2.MessageOptions(), _b('8\001')),
-  is_extendable=False,
-  syntax='proto3',
-  extension_ranges=[],
-  oneofs=[
-  ],
-<<<<<<< HEAD
-  serialized_start=1137,
-  serialized_end=1209,
-=======
-  serialized_start=1081,
-  serialized_end=1153,
->>>>>>> b61a7873
+      serialized_options=None, file=DESCRIPTOR),
+  ],
+  extensions=[
+  ],
+  nested_types=[],
+  enum_types=[
+  ],
+  serialized_options=_b('8\001'),
+  is_extendable=False,
+  syntax='proto3',
+  extension_ranges=[],
+  oneofs=[
+  ],
+  serialized_start=1151,
+  serialized_end=1223,
 )
 
 _PROCESSCONFIG_CONNECTIONSENTRY = _descriptor.Descriptor(
@@ -453,33 +428,28 @@
       has_default_value=False, default_value=0,
       message_type=None, enum_type=None, containing_type=None,
       is_extension=False, extension_scope=None,
-      options=None),
+      serialized_options=None, file=DESCRIPTOR),
     _descriptor.FieldDescriptor(
       name='value', full_name='ProcessConfig.ConnectionsEntry.value', index=1,
       number=2, type=11, cpp_type=10, label=1,
       has_default_value=False, default_value=None,
       message_type=None, enum_type=None, containing_type=None,
       is_extension=False, extension_scope=None,
-      options=None),
-  ],
-  extensions=[
-  ],
-  nested_types=[],
-  enum_types=[
-  ],
-  options=_descriptor._ParseOptions(descriptor_pb2.MessageOptions(), _b('8\001')),
-  is_extendable=False,
-  syntax='proto3',
-  extension_ranges=[],
-  oneofs=[
-  ],
-<<<<<<< HEAD
-  serialized_start=1211,
-  serialized_end=1288,
-=======
-  serialized_start=1155,
-  serialized_end=1232,
->>>>>>> b61a7873
+      serialized_options=None, file=DESCRIPTOR),
+  ],
+  extensions=[
+  ],
+  nested_types=[],
+  enum_types=[
+  ],
+  serialized_options=_b('8\001'),
+  is_extendable=False,
+  syntax='proto3',
+  extension_ranges=[],
+  oneofs=[
+  ],
+  serialized_start=1225,
+  serialized_end=1302,
 )
 
 _PROCESSCONFIG_PROCESS = _descriptor.Descriptor(
@@ -495,33 +465,28 @@
       has_default_value=False, default_value=_b("").decode('utf-8'),
       message_type=None, enum_type=None, containing_type=None,
       is_extension=False, extension_scope=None,
-      options=None),
+      serialized_options=None, file=DESCRIPTOR),
     _descriptor.FieldDescriptor(
       name='count', full_name='ProcessConfig.Process.count', index=1,
       number=2, type=5, cpp_type=1, label=1,
       has_default_value=False, default_value=0,
       message_type=None, enum_type=None, containing_type=None,
       is_extension=False, extension_scope=None,
-      options=None),
-  ],
-  extensions=[
-  ],
-  nested_types=[],
-  enum_types=[
-  ],
-  options=None,
-  is_extendable=False,
-  syntax='proto3',
-  extension_ranges=[],
-  oneofs=[
-  ],
-<<<<<<< HEAD
-  serialized_start=1290,
-  serialized_end=1329,
-=======
-  serialized_start=1234,
-  serialized_end=1273,
->>>>>>> b61a7873
+      serialized_options=None, file=DESCRIPTOR),
+  ],
+  extensions=[
+  ],
+  nested_types=[],
+  enum_types=[
+  ],
+  serialized_options=None,
+  is_extendable=False,
+  syntax='proto3',
+  extension_ranges=[],
+  oneofs=[
+  ],
+  serialized_start=1304,
+  serialized_end=1343,
 )
 
 _PROCESSCONFIG_CONNECTION = _descriptor.Descriptor(
@@ -537,26 +502,21 @@
       has_default_value=False, default_value=_b("").decode('utf-8'),
       message_type=None, enum_type=None, containing_type=None,
       is_extension=False, extension_scope=None,
-      options=None),
-  ],
-  extensions=[
-  ],
-  nested_types=[],
-  enum_types=[
-  ],
-  options=None,
-  is_extendable=False,
-  syntax='proto3',
-  extension_ranges=[],
-  oneofs=[
-  ],
-<<<<<<< HEAD
-  serialized_start=1331,
-  serialized_end=1364,
-=======
-  serialized_start=1275,
-  serialized_end=1308,
->>>>>>> b61a7873
+      serialized_options=None, file=DESCRIPTOR),
+  ],
+  extensions=[
+  ],
+  nested_types=[],
+  enum_types=[
+  ],
+  serialized_options=None,
+  is_extendable=False,
+  syntax='proto3',
+  extension_ranges=[],
+  oneofs=[
+  ],
+  serialized_start=1345,
+  serialized_end=1378,
 )
 
 _PROCESSCONFIG = _descriptor.Descriptor(
@@ -572,43 +532,42 @@
       has_default_value=False, default_value=0,
       message_type=None, enum_type=None, containing_type=None,
       is_extension=False, extension_scope=None,
-      options=None),
+      serialized_options=None, file=DESCRIPTOR),
     _descriptor.FieldDescriptor(
       name='check_vrrp', full_name='ProcessConfig.check_vrrp', index=1,
       number=2, type=8, cpp_type=7, label=1,
       has_default_value=False, default_value=False,
       message_type=None, enum_type=None, containing_type=None,
       is_extension=False, extension_scope=None,
-      options=None),
+      serialized_options=None, file=DESCRIPTOR),
     _descriptor.FieldDescriptor(
       name='processes', full_name='ProcessConfig.processes', index=2,
       number=3, type=11, cpp_type=10, label=3,
       has_default_value=False, default_value=[],
       message_type=None, enum_type=None, containing_type=None,
       is_extension=False, extension_scope=None,
-      options=None),
+      serialized_options=None, file=DESCRIPTOR),
     _descriptor.FieldDescriptor(
       name='connections', full_name='ProcessConfig.connections', index=3,
       number=4, type=11, cpp_type=10, label=3,
       has_default_value=False, default_value=[],
       message_type=None, enum_type=None, containing_type=None,
       is_extension=False, extension_scope=None,
-      options=None),
+      serialized_options=None, file=DESCRIPTOR),
   ],
   extensions=[
   ],
   nested_types=[_PROCESSCONFIG_PROCESSESENTRY, _PROCESSCONFIG_CONNECTIONSENTRY, _PROCESSCONFIG_PROCESS, _PROCESSCONFIG_CONNECTION, ],
   enum_types=[
   ],
-  options=None,
-  is_extendable=False,
-  syntax='proto3',
-  extension_ranges=[],
-  oneofs=[
-  ],
-<<<<<<< HEAD
-  serialized_start=969,
-  serialized_end=1364,
+  serialized_options=None,
+  is_extendable=False,
+  syntax='proto3',
+  extension_ranges=[],
+  oneofs=[
+  ],
+  serialized_start=983,
+  serialized_end=1378,
 )
 
 
@@ -638,8 +597,8 @@
   extension_ranges=[],
   oneofs=[
   ],
-  serialized_start=1366,
-  serialized_end=1397,
+  serialized_start=1380,
+  serialized_end=1411,
 )
 
 
@@ -669,12 +628,8 @@
   extension_ranges=[],
   oneofs=[
   ],
-  serialized_start=1399,
-  serialized_end=1445,
-=======
-  serialized_start=913,
-  serialized_end=1308,
->>>>>>> b61a7873
+  serialized_start=1413,
+  serialized_end=1459,
 )
 
 _FORCHCONFIG.fields_by_name['site'].message_type = _SITECONFIG
@@ -702,12 +657,9 @@
 DESCRIPTOR.message_types_by_name['SiteConfig'] = _SITECONFIG
 DESCRIPTOR.message_types_by_name['OrchestrationConfig'] = _ORCHESTRATIONCONFIG
 DESCRIPTOR.message_types_by_name['ProcessConfig'] = _PROCESSCONFIG
-<<<<<<< HEAD
 DESCRIPTOR.message_types_by_name['HttpConfig'] = _HTTPCONFIG
 DESCRIPTOR.message_types_by_name['EventClientConfig'] = _EVENTCLIENTCONFIG
 _sym_db.RegisterFileDescriptor(DESCRIPTOR)
-=======
->>>>>>> b61a7873
 
 ForchConfig = _reflection.GeneratedProtocolMessageType('ForchConfig', (_message.Message,), dict(
   DESCRIPTOR = _FORCHCONFIG,
@@ -816,10 +768,7 @@
 _sym_db.RegisterMessage(EventClientConfig)
 
 
-_SITECONFIG_CONTROLLERSENTRY.has_options = True
-_SITECONFIG_CONTROLLERSENTRY._options = _descriptor._ParseOptions(descriptor_pb2.MessageOptions(), _b('8\001'))
-_PROCESSCONFIG_PROCESSESENTRY.has_options = True
-_PROCESSCONFIG_PROCESSESENTRY._options = _descriptor._ParseOptions(descriptor_pb2.MessageOptions(), _b('8\001'))
-_PROCESSCONFIG_CONNECTIONSENTRY.has_options = True
-_PROCESSCONFIG_CONNECTIONSENTRY._options = _descriptor._ParseOptions(descriptor_pb2.MessageOptions(), _b('8\001'))
+_SITECONFIG_CONTROLLERSENTRY._options = None
+_PROCESSCONFIG_PROCESSESENTRY._options = None
+_PROCESSCONFIG_CONNECTIONSENTRY._options = None
 # @@protoc_insertion_point(module_scope)