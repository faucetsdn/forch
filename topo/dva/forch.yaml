site:
  name: nz-kiwi
  controllers:
    127.0.0.1:
      fqdn: 127.0.0.1
      port: 9019
    nz-kiwi-ctl1:
      fqdn: localhost.n
      port: 9020
orchestration:
<<<<<<< HEAD
  behavioral_config_file: faucet_dynamic.yaml
  static_device_placement: placement.yaml
  static_device_behavior: behaviors_block-yellow.yaml
  auth_config:
    radius_info:
      server_ip: 172.17.0.5
      server_port: 1812
      secret: SECRET
    heartbeat_sec: 5
    max_radius_backoff: 10
    query_timeout_sec: 15
    reject_timeout_sec: 360
    auth_timeout_sec: 3559
=======
    structural_config_file: faucet_structural.yaml
    static_device_placement: placement.yaml
    static_device_behavior: behaviors_block-yellow.yaml
    auth_config:
        radius_info:
            server_ip: 172.17.0.5
            server_port: 1812
            secret: SECRET
        heartbeat_sec: 5
        max_radius_backoff: 10
        query_timeout_sec: 15
        reject_timeout_sec: 360
        auth_timeout_sec: 3559
>>>>>>> e9fd673b
process:
  scan_interval_sec: 10
  processes:
    faucet:
      regex: python.*ryu-manager.*faucet\.faucet
      count: 2
    gauge:
      regex: python.*ryu-manager.*faucet\.gauge
    forch:
      regex: ^python.*forch\.forchestrator
    sleep:
      regex: "sleep 50\\.3231"<|MERGE_RESOLUTION|>--- conflicted
+++ resolved
@@ -8,8 +8,7 @@
       fqdn: localhost.n
       port: 9020
 orchestration:
-<<<<<<< HEAD
-  behavioral_config_file: faucet_dynamic.yaml
+  structural_config_file: faucet_structural.yaml
   static_device_placement: placement.yaml
   static_device_behavior: behaviors_block-yellow.yaml
   auth_config:
@@ -22,21 +21,6 @@
     query_timeout_sec: 15
     reject_timeout_sec: 360
     auth_timeout_sec: 3559
-=======
-    structural_config_file: faucet_structural.yaml
-    static_device_placement: placement.yaml
-    static_device_behavior: behaviors_block-yellow.yaml
-    auth_config:
-        radius_info:
-            server_ip: 172.17.0.5
-            server_port: 1812
-            secret: SECRET
-        heartbeat_sec: 5
-        max_radius_backoff: 10
-        query_timeout_sec: 15
-        reject_timeout_sec: 360
-        auth_timeout_sec: 3559
->>>>>>> e9fd673b
 process:
   scan_interval_sec: 10
   processes:
