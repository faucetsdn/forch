--- conflicted
+++ resolved
@@ -160,15 +160,7 @@
 
     def _dump_lag_status_event_sock(self):
         for port in self.dp.ports.values():
-<<<<<<< HEAD
-            if port.lacp:
-                self.notify(
-                        {'LAG_CHANGE': {
-                            'port_no': port.number,
-                            'status': port.dyn_lacp_up}})
-=======
             self._reset_lacp_status(port)
->>>>>>> 4bf3aedf
 
     def _dump_learned_hosts_event_sock(self):
         learned_macs = []
