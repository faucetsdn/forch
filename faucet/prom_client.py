--- conflicted
+++ resolved
@@ -25,8 +25,6 @@
 from prometheus_client import Gauge as PromGauge
 from prometheus_client import generate_latest, CONTENT_TYPE_LATEST, REGISTRY
 
-from wsgiref.simple_server import make_server, WSGIRequestHandler
-import threading
 
 # Ryu's WSGI implementation doesn't always set QUERY_STRING
 def make_wsgi_app(registry):
@@ -71,14 +69,11 @@
         if not self.server:
             app = make_wsgi_app(self._reg)
             if use_test_thread:
-<<<<<<< HEAD
-=======
                 # pylint: disable=import-outside-toplevel
                 from wsgiref.simple_server import (
                     make_server, WSGIRequestHandler)
                 import threading
 
->>>>>>> 4a066257
                 class NoLoggingWSGIRequestHandler(WSGIRequestHandler):
                     """Don't log requests."""
 
