--- conflicted
+++ resolved
@@ -109,12 +109,8 @@
                                         'port': port_num,
                                         'port_type': port_type}})
 
-<<<<<<< HEAD
-    def auth_handler(self, address, port_id, *args, **kwargs):
-=======
     @kill_on_exception(exc_logname)
     def auth_handler(self, address, port_id, *args, **kwargs):  # pylint: disable=unused-argument
->>>>>>> d4ff92d8
         """Callback for when a successful auth happens."""
         address_str = str(address)
         valve, dot1x_port = self._get_valve_and_port(port_id)
@@ -122,21 +118,12 @@
 
         self.log_auth_event(valve, port_num, address_str, 'success')
         flowmods = self._get_login_flowmod(dot1x_port, valve, address_str,
-<<<<<<< HEAD
-                                           kwargs.get('vlan_name', None))
-
-        if flowmods:
-            self._send_flow_msgs(valve, flowmods)
-
-
-=======
                                            kwargs.get('vlan_name', None),
                                            kwargs.get('filter_id', None))
         if flowmods:
             self._send_flow_msgs(valve, flowmods)
 
     @kill_on_exception(exc_logname)
->>>>>>> d4ff92d8
     def logoff_handler(self, address, port_id):
         """Callback for when an EAP logoff happens."""
         address_str = str(address)
@@ -299,10 +286,7 @@
         flowmods.extend(self._del_authenticated_flowmod(dot1x_port, valve, mac))
         flowmods.extend(self._del_unauthenticated_flowmod(dot1x_port, valve))
         # NOTE: The flow_pair are not included in unauthed flowmod
-<<<<<<< HEAD
-=======
         flowmods.extend(acl_manager.del_mab_flow(dot1x_port.number, nfv_sw_port.number, mac))
->>>>>>> d4ff92d8
         flowmods.extend(acl_manager.del_dot1x_flow_pair(dot1x_port.number, nfv_sw_port.number, mac))
         return flowmods
 
@@ -364,10 +348,6 @@
         flowmods = []
         acl_manager = valve.acl_manager
 
-<<<<<<< HEAD
-        if dot1x_port.dot1x_acl:
-            auth_acl, _ = self._get_acls(valve.dp)
-=======
         acl = valve.dp.acls.get(acl_name, None)
         if dot1x_port.dot1x_dyn_acl and acl:
             self.logger.info("DOT1X_DYN_ACL: Adding ACL '{0}' for port '{1}'".format(
@@ -379,7 +359,6 @@
             self.logger.info("DOT1X_PRE_ACL: Adding ACL '{0}' for port '{1}'".format(
                 acl_name, port_num))
             self.logger.debug("DOT1X_PRE_ACL: ACL contents: '{0}'".format(str(auth_acl.__dict__)))
->>>>>>> d4ff92d8
             flowmods.extend(acl_manager.add_port_acl(auth_acl, port_num, mac_str))
         else:
             flowmods.extend(acl_manager.add_authed_mac(port_num, mac_str))
@@ -397,11 +376,8 @@
         if dot1x_port.dot1x_acl:
             auth_acl, _ = self._get_acls(valve.dp)
             flowmods.extend(acl_manager.del_port_acl(auth_acl, port_num, mac_str))
-<<<<<<< HEAD
-=======
         elif dot1x_port.dot1x_dyn_acl:
             flowmods.extend(acl_manager.del_authed_mac(port_num, mac_str, strict=False))
->>>>>>> d4ff92d8
         else:
             flowmods.extend(acl_manager.del_authed_mac(port_num, mac_str))
 
