FROM ubuntu:20.04

ENV TZ=America/Los_Angeles
RUN ln -snf /usr/share/zoneinfo/$TZ /etc/localtime && echo $TZ > /etc/timezone

<<<<<<< HEAD
RUN apt update
RUN apt install -y tzdata
=======
RUN apt-get update && \
    apt-get install -y tzdata
>>>>>>> ad44643f

RUN apt-get update && \
    apt-get install -y freeradius iproute2 vim sudo tcpdump iputils-ping

USER root

EXPOSE \
    1812/udp \
    1813/udp \
    18120

CMD ["freeradius", "-fxx", "-l", "stdout"]<|MERGE_RESOLUTION|>--- conflicted
+++ resolved
@@ -3,13 +3,8 @@
 ENV TZ=America/Los_Angeles
 RUN ln -snf /usr/share/zoneinfo/$TZ /etc/localtime && echo $TZ > /etc/timezone
 
-<<<<<<< HEAD
-RUN apt update
-RUN apt install -y tzdata
-=======
 RUN apt-get update && \
     apt-get install -y tzdata
->>>>>>> ad44643f
 
 RUN apt-get update && \
     apt-get install -y freeradius iproute2 vim sudo tcpdump iputils-ping
