#!/bin/bash

UNITTESTS=1
DEPCHECK=1
SKIP_PIP=0
MINCOVERAGE=85

set -e  # quit on error

# allow user to skip parts of docker test
# this wrapper script only cares about -n, -u, -i, others passed to test suite.
<<<<<<< HEAD
while getopts "cdijknsuxo" o $FAUCET_TESTS; do
=======
while getopts "cdijknrsuxoz" o $FAUCET_TESTS; do
>>>>>>> d4ff92d8
  case "${o}" in
        i)
            # run only integration tests
            UNITTESTS=0
            DEPCHECK=0
            ;;
        n)
            # skip code check
            DEPCHECK=0
            ;;
        u)
            # skip unit tests
            UNITTESTS=0
            ;;
        z)
            # Skip pip installer
            echo "Option set to assume environment is set up."
            SKIP_PIP=1
            ;;
        *)
            ;;
    esac
done

cd /faucet-src

if [ -f /venv/bin/activate ]; then
  source /venv/bin/activate
fi

if [ "$SKIP_PIP" == 0 ] ; then
    if [ -d /var/tmp/pip-cache ] ; then
      echo Using pip cache
    fi
    ./docker/pip_deps.sh "--cache-dir=/var/tmp/pip-cache"
else
    echo "Skipping Pip Install Script"
fi

echo "========== checking IPv4/v6 localhost is up ====="
ping6 -c 1 ::1
ping -c 1 127.0.0.1

echo "========== Starting OVS ========================="
export OVS_LOGDIR=/usr/local/var/log/openvswitch
/usr/local/share/openvswitch/scripts/ovs-ctl start
ovs-vsctl show
ovs-vsctl --no-wait set Open_vSwitch . other_config:max-idle=50000
# Needed to support double tagging.
ovs-vsctl --no-wait set Open_vSwitch . other_config:vlan-limit=2

cd /faucet-src/tests

./sysctls_for_tests.sh || true

# TODO: need to force UTF-8 as POSIX causes python3/pytype errors.
locale-gen en_US.UTF-8
export LANG=en_US.UTF-8
export LANGUAGE=en_US.en
export LC_ALL=en_US.UTF-8

export PYTHONPATH=/faucet-src:/faucet-src/faucet:/faucet-src/clib

if [ "$UNITTESTS" == 1 ] ; then
    echo "========== Running faucet unit tests =========="
    cd /faucet-src/tests
    time ./run_unit_tests.sh
fi


if [ "$DEPCHECK" == 1 ] ; then
    echo "========== Building documentation =========="
    cd /faucet-src/docs
    time make html
    rm -rf _build

    cd /faucet-src/tests/codecheck
    echo "============ Running pylint analyzer ============"
    time ./pylint.sh $PY_FILES_CHANGED
    echo "============ Running pytype analyzer ============"
    time ./pytype.sh $PY_FILES_CHANGED
fi

echo "========== Starting docker container =========="
service docker start || true

echo "========== Running faucet system tests =========="
test_failures=
export FAUCET_DIR=/faucet-src/faucet
export http_proxy=

cd /faucet-src/tests/integration
./mininet_main.py -c


if [ "$HWTESTS" == 1 ] ; then
  echo "========== Simulating hardware test switch =========="
  ovs-vsctl add-br hwbr &&
    ovs-vsctl set-controller hwbr tcp:127.0.0.1:6653 tcp:127.0.0.1:6654 &&
    ovs-vsctl set-fail-mode hwbr secure &&
    ovs-vsctl set Open_vSwitch . other_config:vlan-limit=2 ||
    exit 1
  DPID='0x'`sudo ovs-vsctl get bridge hwbr datapath-id|sed 's/"//g'`
  DP_PORTS=""
  N=$'\n'
  # TODO: randomize OF port range (offset from 1 for basic test)
  for p in `seq 2 5` ; do
    HWP="hwp$p"
    PHWP="p$HWP"
    ip link add dev $HWP type veth peer name $PHWP &&
      ifconfig $PHWP up &&
      ovs-vsctl add-port hwbr $PHWP -- set interface $PHWP ofport_request=$p ||
      exit 1
    for i in $HWP $PHWP ; do
      echo 1 > /proc/sys/net/ipv6/conf/$i/disable_ipv6
      ip -4 addr flush dev $i
      ip -6 addr flush dev $i
    done
    DP_PORTS="  ${p}: ${HWP}${N}${DP_PORTS}"
  done
  cat > /tmp/hw_switch_config.yaml << EOL
hw_switch: True
hardware: 'Open vSwitch'
of_port: 6653
gauge_of_port: 6654
cpn_intf: lo
dp_ports:
${DP_PORTS}
dpid: ${DPID}
EOL
  mkdir -p /etc/faucet && cp /tmp/hw_switch_config.yaml /etc/faucet || exit 1
  cat /etc/faucet/hw_switch_config.yaml && ovs-vsctl show && ovs-ofctl dump-ports hwbr || exit 1
fi

time ./mininet_main.py $FAUCET_TESTS || test_failures+=" mininet_main"

cd /faucet-src/clib
time ./clib_mininet_test.py $FAUCET_TESTS || test_failures+=" clib_mininet_test"

if [ -n "$test_failures" ]; then
    echo Test failures: $test_failures
    exit 1
fi

echo Done with faucet system tests.<|MERGE_RESOLUTION|>--- conflicted
+++ resolved
@@ -9,11 +9,7 @@
 
 # allow user to skip parts of docker test
 # this wrapper script only cares about -n, -u, -i, others passed to test suite.
-<<<<<<< HEAD
-while getopts "cdijknsuxo" o $FAUCET_TESTS; do
-=======
 while getopts "cdijknrsuxoz" o $FAUCET_TESTS; do
->>>>>>> d4ff92d8
   case "${o}" in
         i)
             # run only integration tests
